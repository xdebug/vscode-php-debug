import urlRelative = require('url-relative')
import fileUrl = require('file-url')
import * as url from 'url'
import * as path from 'path'
import { decode } from 'urlencode'

/** converts a server-side XDebug file URI to a local path for VS Code with respect to source root settings */
export function convertDebuggerPathToClient(
    fileUri: string | url.Url,
    pathMapping?: { [index: string]: string }
): string {
    let localSourceRoot: string | undefined
    let serverSourceRoot: string | undefined
    if (typeof fileUri === 'string') {
        fileUri = url.parse(fileUri)
    }
    // convert the file URI to a path
    let serverPath = decode(fileUri.pathname!)
    // strip the trailing slash from Windows paths (indicated by a drive letter with a colon)
    const serverIsWindows = /^\/[a-zA-Z]:\//.test(serverPath)
    if (serverIsWindows) {
        serverPath = serverPath.substr(1)
    }
    if (pathMapping) {
        for (const mappedServerPath of Object.keys(pathMapping)) {
            const mappedLocalSource = pathMapping[mappedServerPath]
            // normalize slashes for windows-to-unix
            const serverRelative = (serverIsWindows ? path.win32 : path.posix).relative(mappedServerPath, serverPath)
            if (serverRelative.indexOf('..') !== 0) {
                serverSourceRoot = mappedServerPath
                localSourceRoot = mappedLocalSource
                break
            }
        }
    }
    let localPath: string
    if (serverSourceRoot && localSourceRoot) {
        // get the part of the path that is relative to the source root
        const pathRelativeToSourceRoot = (serverIsWindows ? path.win32 : path.posix).relative(
            serverSourceRoot,
            serverPath
        )
        // resolve from the local source root
        localPath = path.resolve(localSourceRoot, pathRelativeToSourceRoot)
    } else {
        localPath = path.normalize(serverPath)
    }
    return localPath
}

/** converts a local path from VS Code to a server-side XDebug file URI with respect to source root settings */
<<<<<<< HEAD
export function convertClientPathToDebugger(localPath: string, localSourceRoot?: string, serverSourceRoot?: string): string {
    if (localSourceRoot) {
        localSourceRoot = localSourceRoot.replace(/^[a-zA-Z]:\\/, match => match.toLowerCase());
    }
    if (serverSourceRoot) {
        serverSourceRoot = serverSourceRoot.replace(/^[a-zA-Z]:\\/, match => match.toLowerCase());
    }
    let localFileUri = fileUrl(localPath, {resolve: false});
    let serverFileUri: string;
=======
export function convertClientPathToDebugger(localPath: string, pathMapping?: { [index: string]: string }): string {
    let localSourceRoot: string | undefined
    let serverSourceRoot: string | undefined
    let localFileUri = fileUrl(localPath, { resolve: false })
    let serverFileUri: string
    if (pathMapping) {
        for (const mappedServerPath of Object.keys(pathMapping)) {
            const mappedLocalSource = pathMapping[mappedServerPath]
            const localRelative = path.relative(mappedLocalSource, localPath)
            if (localRelative.indexOf('..') !== 0) {
                serverSourceRoot = mappedServerPath
                localSourceRoot = mappedLocalSource
                break
            }
        }
    }
>>>>>>> 12784a65
    if (serverSourceRoot && localSourceRoot) {
        let localSourceRootUrl = fileUrl(localSourceRoot, { resolve: false })
        if (!localSourceRootUrl.endsWith('/')) {
            localSourceRootUrl += '/'
        }
        let serverSourceRootUrl = fileUrl(serverSourceRoot, { resolve: false })
        if (!serverSourceRootUrl.endsWith('/')) {
            serverSourceRootUrl += '/'
        }
        // get the part of the path that is relative to the source root
        const urlRelativeToSourceRoot = urlRelative(localSourceRootUrl, localFileUri)
        // resolve from the server source root
        serverFileUri = url.resolve(serverSourceRootUrl, urlRelativeToSourceRoot)
    } else {
        serverFileUri = localFileUri
    }
    return serverFileUri
}

function isWindowsUri(path: string): boolean {
    return /^file:\/\/\/[a-zA-Z]:\//.test(path)
}

export function isSameUri(clientUri: string, debuggerUri: string): boolean {
    if (isWindowsUri(clientUri) || isWindowsUri(debuggerUri)) {
        // compare case-insensitive on Windows
        return debuggerUri.toLowerCase() === clientUri.toLowerCase()
    } else {
        return debuggerUri === clientUri
    }
}<|MERGE_RESOLUTION|>--- conflicted
+++ resolved
@@ -49,22 +49,13 @@
 }
 
 /** converts a local path from VS Code to a server-side XDebug file URI with respect to source root settings */
-<<<<<<< HEAD
-export function convertClientPathToDebugger(localPath: string, localSourceRoot?: string, serverSourceRoot?: string): string {
-    if (localSourceRoot) {
-        localSourceRoot = localSourceRoot.replace(/^[a-zA-Z]:\\/, match => match.toLowerCase());
-    }
-    if (serverSourceRoot) {
-        serverSourceRoot = serverSourceRoot.replace(/^[a-zA-Z]:\\/, match => match.toLowerCase());
-    }
-    let localFileUri = fileUrl(localPath, {resolve: false});
-    let serverFileUri: string;
-=======
 export function convertClientPathToDebugger(localPath: string, pathMapping?: { [index: string]: string }): string {
     let localSourceRoot: string | undefined
     let serverSourceRoot: string | undefined
     let localFileUri = fileUrl(localPath, { resolve: false })
+    let localFileUriLower = fileUrl(localPath.replace(/[a-zA-Z]:\\/, (match: any) => match.toLowerCase()), { resolve: false })
     let serverFileUri: string
+    let uriWasLowerCased = false;
     if (pathMapping) {
         for (const mappedServerPath of Object.keys(pathMapping)) {
             const mappedLocalSource = pathMapping[mappedServerPath]
@@ -76,7 +67,18 @@
             }
         }
     }
->>>>>>> 12784a65
+    if (localSourceRoot) {
+        localSourceRoot = localSourceRoot.replace(/^[A-Z]:\\/, match => {
+            uriWasLowerCased = true;
+            return match.toLowerCase()
+        });
+    }
+    if (serverSourceRoot) {
+        serverSourceRoot = serverSourceRoot.replace(/^[A-Z]:\\/, match => {
+            uriWasLowerCased = true;
+            return match.toLowerCase();
+        });
+    }
     if (serverSourceRoot && localSourceRoot) {
         let localSourceRootUrl = fileUrl(localSourceRoot, { resolve: false })
         if (!localSourceRootUrl.endsWith('/')) {
@@ -87,12 +89,20 @@
             serverSourceRootUrl += '/'
         }
         // get the part of the path that is relative to the source root
-        const urlRelativeToSourceRoot = urlRelative(localSourceRootUrl, localFileUri)
+        const urlRelativeToSourceRoot = urlRelative(localSourceRootUrl, localFileUriLower)
         // resolve from the server source root
         serverFileUri = url.resolve(serverSourceRootUrl, urlRelativeToSourceRoot)
+
+        // we lowercased the Url, maybe we should undo that
+        if (uriWasLowerCased) {
+            serverFileUri = serverFileUri.replace(/\/\/\/[a-z]:/, match => {
+                return match.toUpperCase();
+            });
+        }
     } else {
         serverFileUri = localFileUri
     }
+
     return serverFileUri
 }
 
