import * as vscode from 'vscode-debugadapter';
import {DebugProtocol as VSCodeDebugProtocol} from 'vscode-debugprotocol';
import * as net from 'net';
import * as xdebug from './xdebugConnection';
import urlRelative = require('url-relative');
import moment = require('moment');
import * as url from 'url';
import * as path from 'path';
import * as util from 'util';

/** formats a xdebug property value for VS Code */
function formatPropertyValue(property: xdebug.BaseProperty): string {
    let displayValue: string;
    if (property.hasChildren || property.type === 'array' || property.type === 'object') {
        if (property.type === 'array') {
            // for arrays, show the length, like a var_dump would do
            displayValue = 'array(' + (property.hasChildren ? property.numberOfChildren : 0) + ')';
        } else if (property.type === 'object' && property.class) {
            // for objects, show the class name as type (if specified)
            displayValue = property.class;
        } else {
            // edge case: show the type of the property as the value
            displayValue = property.type;
        }
    } else {
        // for null, uninitialized, resource, etc. show the type
        displayValue = property.value || property.type === 'string' ? property.value : property.type;
        if (property.type === 'string') {
            displayValue = '"' + displayValue + '"';
        } else if (property.type === 'bool') {
            displayValue = !!parseInt(displayValue) + '';
        }
    }
    return displayValue;
}

/**
 * This interface should always match the schema found in the mock-debug extension manifest.
 */
interface LaunchRequestArguments extends VSCodeDebugProtocol.LaunchRequestArguments {
    /** The port where the adapter should listen for XDebug connections (default: 9000) */
    port: number;
    /** Automatically stop target after launch. If not specified, target does not stop. */
    stopOnEntry?: boolean;
    /** The source root on the server when doing remote debugging on a different host */
    serverSourceRoot?: string;
    /** The path to the source root on this machine that is the equivalent to the serverSourceRoot on the server. May be relative to the project root. */
    localSourceRoot?: string;
<<<<<<< HEAD
=======
    /** Whether or not localSourceRoot is a relative path. Will be overridden on runtime. */
    localSourceRootRelative?: boolean;
>>>>>>> b0fd4c20
}

class PhpDebugSession extends vscode.DebugSession {

    /** The arguments that were given to launchRequest */
    private _args: LaunchRequestArguments;
    /** The TCP server that listens for XDebug connections */
    private _server: net.Server;
    /** All XDebug Connections. XDebug makes a new connection for each request to the webserver. */
    private _connections = new Map<number, xdebug.Connection>();
    /** The first connection we receive */
    private _mainConnection: xdebug.Connection = null;
    /** Gets set to true after _runOrStopOnEntry is called the first time and means all exceptions etc. are set */
    private _initialized = false;
    /** A map of file URIs to lines: breakpoints received from VS Code */
    private _breakpoints = new Map<string, number[]>();
    /** Gets set after a setExceptionBreakpointsRequest */
    private _breakOnExceptions: boolean;
    /** A counter for unique stackframe IDs */
    private _stackFrameIdCounter = 1;
    /** A map from unique stackframe IDs (even across connections) to XDebug stackframes */
    private _stackFrames = new Map<number, xdebug.StackFrame>();
    /** A counter for unique context, property and eval result properties (as these are all requested by a VariableRequest from VS Code) */
    private _variableIdCounter = 1;
    /** A map from unique VS Code variable IDs to an XDebug contexts */
    private _contexts = new Map<number, xdebug.Context>();
    /** A map from unique VS Code variable IDs to a XDebug properties */
    private _properties = new Map<number, xdebug.Property>();
    /** A map from unique VS Code variable IDs to XDebug eval result properties, because property children returned from eval commands are always inlined */
    private _evalResultProperties = new Map<number, xdebug.EvalResultProperty>();

    public constructor(debuggerLinesStartAt1: boolean = true, isServer: boolean = false) {
        super(debuggerLinesStartAt1, isServer);
    }

    protected attachRequest(response: VSCodeDebugProtocol.AttachResponse, args: VSCodeDebugProtocol.AttachRequestArguments) {
        this.sendErrorResponse(response, 0, 'Attach requests are not supported');
        this.shutdown();
    }

    protected launchRequest(response: VSCodeDebugProtocol.LaunchResponse, args: LaunchRequestArguments): void {
        if (args.serverSourceRoot) {
            // use cwd by default for localSourceRoot
            if (!args.localSourceRoot) {
                args.localSourceRoot = '.';
<<<<<<< HEAD
            }
            // resolve localSourceRoot relative to the project root
            args.localSourceRoot = path.resolve(process.cwd(), args.localSourceRoot);
        }
=======
            } else {
                // If serverSourceRoot has a trailing slash include it in localSourceRoot and vice-versa.
                // Helps the string replace we'll do when mapping the stack trace.
                if(args.serverSourceRoot.endsWith("/") && !args.localSourceRoot.endsWith("/")) {
                    args.localSourceRoot += "/";
                } else if(args.localSourceRoot.endsWith("/") && !args.serverSourceRoot.endsWith("/")) {
                    args.serverSourceRoot += "/";
                }
            }

            // resolve localSourceRoot relative to the project root
            args.localSourceRootRelative = false;
            if(args.localSourceRoot.startsWith(".")) {
                args.localSourceRootRelative = true;
                args.localSourceRoot = path.resolve(process.cwd(), args.localSourceRoot);
            }
        }

>>>>>>> b0fd4c20
        this._args = args;
        const server = this._server = net.createServer();
        server.on('connection', (socket: net.Socket) => {
            // new XDebug connection
            const connection = new xdebug.Connection(socket);
            this._connections.set(connection.id, connection);
            if (this._initialized) {
                // this is a new connection, for example triggered by a seperate, parallel request to the webserver.
                connection.waitForInitPacket()
                    // tell VS Code that this is a new thread
                    .then(() => {
                        this.sendEvent(new vscode.ThreadEvent('started', connection.id));
                    })
                    // set max_depth to 1 since VS Code requests nested structures individually anyway
                    .then(() => connection.sendFeatureSetCommand('max_depth', '1'))
                    // raise default of 32
                    .then(() => connection.sendFeatureSetCommand('max_children', '9999'))
                    // restore all breakpoints for the new connection
                    .then(() => Promise.all(Array.from(this._breakpoints).map(([fileUri, lines]) =>
                        Promise.all(lines.map(line =>
                            connection.sendBreakpointSetCommand({type: 'line', fileUri, line})
                        ))
                    )))
                    // restore exception breakpoint settings for the new connection
                    .then(() => {
                        if (this._breakOnExceptions) {
                            return connection.sendBreakpointSetCommand({type: 'exception', exception: '*'});
                        }
                    })
                    // run the script or stop on entry
                    .then(() => this._runOrStopOnEntry(connection))
                    .catch(error => {
                        console.error('error: ', error);
                    });
            } else {
                // this is the first connection
                this._mainConnection = connection;
                connection.waitForInitPacket()
                    // set max_depth to 1 since VS Code requests nested structures individually anyway
                    .then(initPacket => {
                        return connection.sendFeatureSetCommand('max_depth', '1');
                    })
                    // raise default of 32
                    .then(response => {
                        return connection.sendFeatureSetCommand('max_children', '9999')
                    })
                    .then(response => {
                        // tell VS Code we are ready to accept breakpoints
                        // once VS Code has set all breakpoints setExceptionBreakpointsRequest will automatically call _runOrStopOnEntry with the mainConnection.
                        this.sendEvent(new vscode.InitializedEvent());
                    })
                    .catch(error => {
                        console.error('error: ', error);
                    });
            }
        });
        server.listen(args.port);
        this.sendResponse(response);
    }

    /** is called after all breakpoints etc. are initialized and either runs the script or notifies VS Code that we stopped on entry, depending on launch settings */
    private _runOrStopOnEntry(connection: xdebug.Connection): void {
        // either tell VS Code we stopped on entry or run the script
        this._initialized = true;
        if (this._args.stopOnEntry) {
            this.sendEvent(new vscode.StoppedEvent('entry', connection.id));
        } else {
            connection.sendRunCommand().then(response => this._checkStatus(response));
        }
    }

    /** Checks the status of a StatusResponse and notifies VS Code accordingly */
    private _checkStatus(response: xdebug.StatusResponse): void {
        const connection = response.connection;
        if (response.status === 'stopping') {
            connection.sendStopCommand().then(response => this._checkStatus(response));
        } else if (response.status === 'stopped') {
            connection.close().then(() => {
                this._connections.delete(connection.id);
                if (this._mainConnection === connection) {
                    this._mainConnection = null;
                }
                this.sendEvent(new vscode.ThreadEvent('exited', connection.id));
            });
        } else if (response.status === 'break') {
            // StoppedEvent reason can be 'step', 'breakpoint', 'exception' or 'pause'
            let stoppedEventReason: string;
            let exceptionText: string;
            if (response.exception) {
                stoppedEventReason = 'exception';
                exceptionText = response.exception.name + ': ' + response.exception.message; // this seems to be ignored currently by VS Code
            } else if (response.command.indexOf('step') === 0) {
                stoppedEventReason = 'step';
            } else {
                stoppedEventReason = 'breakpoint';
            }
            this.sendEvent(new vscode.StoppedEvent(stoppedEventReason, connection.id, exceptionText));
        }
    }

    /** converts a server-side XDebug file URI to a local path for VS Code with respect to source root settings */
    protected convertDebuggerPathToClient(fileUri: string): string {
<<<<<<< HEAD
        // convert the file URI to a path
        const serverPath = decodeURI(url.parse(fileUri).pathname.substr(1));
        let localPath: string;
        if (this._args.serverSourceRoot && this._args.localSourceRoot) {
            // get the part of the path that is relative to the source root
            const pathRelativeToSourceRoot = path.relative(this._args.serverSourceRoot, serverPath);
            // resolve from the local source root
            localPath = path.resolve(this._args.localSourceRoot, pathRelativeToSourceRoot);
=======
        // convert the file URI to a path. Don't remove starting slash on unix platforms.
        let n:number = (/^win/.test(process.platform)) ? 1 : 0;
        const serverPath = url.parse(fileUri).pathname.substr(n);
        let localPath: string;
        if (this._args.serverSourceRoot && this._args.localSourceRoot) {
            if(this._args.localSourceRootRelative) {
                // get the part of the path that is relative to the source root
                const pathRelativeToSourceRoot = path.relative(this._args.serverSourceRoot, serverPath);
                // resolve from the local source root
                localPath = path.resolve(this._args.localSourceRoot, pathRelativeToSourceRoot);
            } else {
                // If using absolute paths do a string replace
                localPath = serverPath.replace(this._args.serverSourceRoot, this._args.localSourceRoot);
            }
>>>>>>> b0fd4c20
        } else {
            localPath = path.normalize(serverPath);
        }
        return localPath;
    }

    /** converts a local path from VS Code to a server-side XDebug file URI with respect to source root settings */
    protected convertClientPathToDebugger(localPath: string): string {
        let localFileUri = localPath.replace(/\\/g, '/');
        if (localFileUri[0] !== '/') {
            localFileUri = '/' + localFileUri;
        }
<<<<<<< HEAD
        localFileUri = encodeURI('file://' + localFileUri);
=======
>>>>>>> b0fd4c20
        let serverFileUri: string;
        if (this._args.serverSourceRoot && this._args.localSourceRoot) {
            // get the part of the path that is relative to the source root
            const urlRelativeToSourceRoot = urlRelative(this._args.localSourceRoot, localPath);
            // resolve from the server source root
            serverFileUri = url.resolve(this._args.serverSourceRoot, urlRelativeToSourceRoot);
        } else {
            serverFileUri = localFileUri;
        }
<<<<<<< HEAD
=======
        serverFileUri = encodeURI('file://' + serverFileUri);
>>>>>>> b0fd4c20
        return serverFileUri;
    }

    /** Logs all requests before dispatching */
    protected dispatchRequest(request: VSCodeDebugProtocol.Request) {
        console.log(`\n\n-> ${request.command}Request`);
        console.log(util.inspect(request, {depth: null}));
        super.dispatchRequest(request);
    }

    public sendEvent(event: VSCodeDebugProtocol.Event): void {
		console.log(`\n\n<- ${event.event}Event`)
        console.log(util.inspect(event, {depth: null}));
        super.sendEvent(event);
	}

    public sendResponse(response: VSCodeDebugProtocol.Response) {
        console[response.success ? 'log' : 'error'](`\n\n<- ${response.command}Response`)
        console[response.success ? 'log' : 'error'](util.inspect(response, {depth: null}));
        super.sendResponse(response);
    }

    /** This is called for each source file that has breakpoints with all the breakpoints in that file and whenever these change. */
    protected setBreakPointsRequest(response: VSCodeDebugProtocol.SetBreakpointsResponse, args: VSCodeDebugProtocol.SetBreakpointsArguments) {
        const fileUri = this.convertClientPathToDebugger(args.source.path);
        const connections = Array.from(this._connections.values());
        let breakpoints: vscode.Breakpoint[];
        let breakpointsSetPromise: Promise<any>;
        if (connections.length === 0) {
            // if there are no connections yet, we cannot verify any breakpoint
            breakpoints = args.lines.map(line => new vscode.Breakpoint(false, line));
            breakpointsSetPromise = Promise.resolve();
        } else {
            breakpoints = [];
            breakpointsSetPromise = Promise.all(connections.map(connection =>
                // clear breakpoints for this file
                connection.sendBreakpointListCommand()
                    .then(response => Promise.all(
                        response.breakpoints
                            .filter(breakpoint => breakpoint.type === 'line' && breakpoint.fileUri === fileUri)
                            .map(breakpoint => breakpoint.remove())
                    ))
                    // set them
                    .then(() => Promise.all(args.lines.map(line =>
                        connection.sendBreakpointSetCommand({type: 'line', fileUri, line})
                            .then(xdebugResponse => {
                                // only capture each breakpoint once (for the main connection)
                                if (connection === this._mainConnection) {
                                    breakpoints.push(new vscode.Breakpoint(true, line));
                                }
                            })
                            .catch(error => {
                                // only capture each breakpoint once (for the main connection)
                                if (connection === this._mainConnection) {
                                    console.error('breakpoint could not be set: ', error);
                                    breakpoints.push(new vscode.Breakpoint(false, line));
                                }
                            })
                    )))
            ))
        }
        breakpointsSetPromise
            .then(() => {
                response.body = {breakpoints};
                this._breakpoints.set(fileUri, args.lines);
                this.sendResponse(response);
            })
            .catch(error => {
                this.sendErrorResponse(response, error.code, error.message);
            });
    }

    /** This is called once after all line breakpoints have been set and whenever the breakpoints settings change */
    protected setExceptionBreakPointsRequest(response: VSCodeDebugProtocol.SetExceptionBreakpointsResponse, args: VSCodeDebugProtocol.SetExceptionBreakpointsArguments): void {
        // args.filters can contain 'all' and 'uncaught', but 'uncaught' is the only setting XDebug supports
        const breakOnExceptions = args.filters.indexOf('uncaught') !== -1;
        if (args.filters.indexOf('all') !== -1) {
            this.sendEvent(new vscode.OutputEvent('breaking on caught exceptions is not supported by XDebug', 'stderr'));
        }
        Promise.resolve()
            .then<any>(() => {
                // does the new setting differ from the current setting?
                if (breakOnExceptions !== !!this._breakOnExceptions) {
                    const connections = Array.from(this._connections.values());
                    if (breakOnExceptions) {
                        // set an exception breakpoint for all exceptions
                        return Promise.all(connections.map(connection => connection.sendBreakpointSetCommand({type: 'exception', exception: '*'})));
                    } else {
                        // remove all exception breakpoints
                        return Promise.all(connections.map(connection =>
                            connection.sendBreakpointListCommand()
                                .then(response => Promise.all(
                                    response.breakpoints
                                        .filter(breakpoint => breakpoint.type === 'exception')
                                        .map(breakpoint => breakpoint.remove())
                                ))
                        ));
                    }
                }
            })
            .then(() => {
                this._breakOnExceptions = breakOnExceptions;
                this.sendResponse(response);
                // if this is the first time this is called and the main connection is not yet running, trigger a run because now everything is set up
                if (!this._initialized) {
                    this._runOrStopOnEntry(this._mainConnection);
                }
            })
            .catch(error => {
                this.sendErrorResponse(response, error.code, error.message);
            })
    }

    /** Executed after a successfull launch or attach request and after a ThreadEvent */
    protected threadsRequest(response: VSCodeDebugProtocol.ThreadsResponse): void {
        // PHP doesn't have threads, but it may have multiple requests in parallel.
        // Think about a website that makes multiple, parallel AJAX requests to your PHP backend.
        // XDebug opens a new socket connection for each of them, we tell VS Code that these are our threads.
        const connections = Array.from(this._connections.values());
        response.body = {
            threads: connections.map(connection => new vscode.Thread(connection.id, `Request ${connection.id} (${moment(connection.timeEstablished).format('LTS')})`))
        };
        this.sendResponse(response);
    }

    /** Called by VS Code after a StoppedEvent */
    protected stackTraceRequest(response: VSCodeDebugProtocol.StackTraceResponse, args: VSCodeDebugProtocol.StackTraceArguments): void {
        const connection = this._connections.get(args.threadId);
        connection.sendStackGetCommand()
            .then(xdebugResponse => {
                // First delete the old stack trace info ???
                // this._stackFrames.clear();
                // this._properties.clear();
                // this._contexts.clear();
                response.body = {
                    stackFrames: xdebugResponse.stack.map(stackFrame => {
                        // XDebug paths are URIs, VS Code file paths
                        const filePath = this.convertDebuggerPathToClient(stackFrame.fileUri);
                        // "Name" of the source and the actual file path
                        const source = new vscode.Source(path.basename(filePath), filePath);
                        // a new, unique ID for scopeRequests
                        const stackFrameId = this._stackFrameIdCounter++;
                        // save the connection this stackframe belongs to and the level of the stackframe under the stacktrace id
                        this._stackFrames.set(stackFrameId, stackFrame);
                        // prepare response for VS Code (column is always 1 since XDebug doesn't tell us the column)
                        return new vscode.StackFrame(stackFrameId, stackFrame.name, source, stackFrame.line, 1);
                    })
                }
                this.sendResponse(response);
            })
            .catch(error => {
                this.sendErrorResponse(response, error.code, error.message);
            });
    }

    protected scopesRequest(response: VSCodeDebugProtocol.ScopesResponse, args: VSCodeDebugProtocol.ScopesArguments): void {
        const stackFrame = this._stackFrames.get(args.frameId);
        stackFrame.getContexts()
            .then(contexts => {
                response.body = {
                    scopes: contexts.map(context => {
                        const variableId = this._variableIdCounter++;
                        // remember that this new variable ID is assigned to a SCOPE (in XDebug "context"), not a variable (in XDebug "property"),
                        // so when VS Code does a variablesRequest with that ID we do a context_get and not a property_get
                        this._contexts.set(variableId, context);
                        // send VS Code the variable ID as identifier
                        return new vscode.Scope(context.name, variableId);
                    })
                };
                this.sendResponse(response);
            })
            .catch(error => {
                this.sendErrorResponse(response, error.code, error.message);
            });
    }

    protected variablesRequest(response: VSCodeDebugProtocol.VariablesResponse, args: VSCodeDebugProtocol.VariablesArguments): void {
        const variablesReference = args.variablesReference;
        let propertiesPromise: Promise<xdebug.BaseProperty[]>;
        if (this._contexts.has(variablesReference)) {
            // VS Code is requesting the variables for a SCOPE, so we have to do a context_get
            const context = this._contexts.get(variablesReference);
            propertiesPromise = context.getProperties();
        } else if (this._properties.has(variablesReference)) {
            // VS Code is requesting the subelements for a variable, so we have to do a property_get
            const property = this._properties.get(variablesReference);
            propertiesPromise = property.hasChildren ? property.getChildren() : Promise.resolve([]);
        } else if (this._evalResultProperties.has(variablesReference)) {
            // the children of properties returned from an eval command are always inlined, so we simply resolve them
            const property = this._evalResultProperties.get(variablesReference);
            propertiesPromise = Promise.resolve(property.children);
        } else {
            console.error('Unknown variable reference: ' + variablesReference);
            console.error('Known variables: ' + JSON.stringify(Array.from(this._properties)));
            this.sendErrorResponse(response, 0, 'Unknown variable reference');
            return;
        }
        propertiesPromise
            .then(properties => {
                response.body = {
                    variables: properties.map(property => {
                        const displayValue = formatPropertyValue(property);
                        let variablesReference: number;
                        if (property.hasChildren || property.type === 'array' || property.type === 'object') {
                            // if the property has children, we have to send a variableReference back to VS Code
                            // so it can receive the child elements in another request.
                            // for arrays and objects we do it even when it does not have children so the user can still expand/collapse the entry
                            variablesReference = this._variableIdCounter++;
                            if (property instanceof xdebug.Property) {
                                this._properties.set(variablesReference, property);
                            } else if (property instanceof xdebug.EvalResultProperty) {
                                this._evalResultProperties.set(variablesReference, property);
                            }
                        } else {
                            variablesReference = 0;
                        }
                        return new vscode.Variable(property.name, displayValue, variablesReference);
                    })
                }
                this.sendResponse(response);
            })
            .catch(error => {
                console.error(util.inspect(error));
                this.sendErrorResponse(response, error.code, error.message);
            })
    }

    protected continueRequest(response: VSCodeDebugProtocol.ContinueResponse, args: VSCodeDebugProtocol.ContinueArguments): void {
        const connection = this._connections.get(args.threadId) || this._mainConnection;
        connection.sendRunCommand()
            .then(response => this._checkStatus(response))
            .catch(error => this.sendErrorResponse(response, error.code, error.message));
        this.sendResponse(response);
    }

    protected nextRequest(response: VSCodeDebugProtocol.NextResponse, args: VSCodeDebugProtocol.NextArguments): void {
        const connection = this._connections.get(args.threadId) || this._mainConnection;
        connection.sendStepOverCommand()
            .then(response => this._checkStatus(response))
            .catch(error => this.sendErrorResponse(response, error.code, error.message));
        this.sendResponse(response);
    }

	protected stepInRequest(response: VSCodeDebugProtocol.StepInResponse, args: VSCodeDebugProtocol.StepInArguments) : void {
        const connection = this._connections.get(args.threadId) || this._mainConnection;
        connection.sendStepIntoCommand()
            .then(response => this._checkStatus(response))
            .catch(error => this.sendErrorResponse(response, error.code, error.message));
		this.sendResponse(response);
	}

	protected stepOutRequest(response: VSCodeDebugProtocol.StepOutResponse, args: VSCodeDebugProtocol.StepOutArguments) : void {
        const connection = this._connections.get(args.threadId) || this._mainConnection;
        connection.sendStepOutCommand()
            .then(response => this._checkStatus(response))
            .catch(error => this.sendErrorResponse(response, error.code, error.message));
		this.sendResponse(response);
	}

	protected pauseRequest(response: VSCodeDebugProtocol.PauseResponse, args: VSCodeDebugProtocol.PauseArguments) : void {
		this.sendErrorResponse(response, 0, 'Pausing the execution is not supported by XDebug');
	}

    protected disconnectRequest(response: VSCodeDebugProtocol.DisconnectResponse, args: VSCodeDebugProtocol.DisconnectArguments): void {
        Promise.all(Array.from(this._connections).map(([id, connection]) =>
            connection.sendStopCommand()
                .then(response => connection.close())
                .then(() => {
                    this._connections.delete(id);
                    if (this._mainConnection === connection) {
                        this._mainConnection = null;
                    }
                })
                .catch(() => {})
        )).then(() => {
            this._server.close(() => {
                this.shutdown();
                this.sendResponse(response);
            })
        }).catch(error => {
            this.sendErrorResponse(response, error.code, error.message)
        });
	}

    protected evaluateRequest(response: VSCodeDebugProtocol.EvaluateResponse, args: VSCodeDebugProtocol.EvaluateArguments): void {
        const connection = this._stackFrames.has(args.frameId) ? this._stackFrames.get(args.frameId).connection : this._mainConnection;
        connection.sendEvalCommand(args.expression)
            .then(xdebugResponse => {
                if (xdebugResponse.result) {
                    const displayValue = formatPropertyValue(xdebugResponse.result);
                    let variablesReference: number;
                    // if the property has children, generate a variable ID and save the property (including children) so VS Code can request them
                    if (xdebugResponse.result.hasChildren || xdebugResponse.result.type === 'array' || xdebugResponse.result.type === 'object') {
                        variablesReference = this._variableIdCounter++;
                        this._evalResultProperties.set(variablesReference, xdebugResponse.result);
                    } else {
                        variablesReference = 0;
                    }
                    response.body = {result: displayValue, variablesReference};
                } else {
                    response.body = {result: 'no result', variablesReference: 0};
                }
                this.sendResponse(response);
            })
            .catch(error => {
                this.sendErrorResponse(response, error.code, error.message)
            });
    }
}

vscode.DebugSession.run(PhpDebugSession);<|MERGE_RESOLUTION|>--- conflicted
+++ resolved
@@ -46,11 +46,8 @@
     serverSourceRoot?: string;
     /** The path to the source root on this machine that is the equivalent to the serverSourceRoot on the server. May be relative to the project root. */
     localSourceRoot?: string;
-<<<<<<< HEAD
-=======
     /** Whether or not localSourceRoot is a relative path. Will be overridden on runtime. */
     localSourceRootRelative?: boolean;
->>>>>>> b0fd4c20
 }
 
 class PhpDebugSession extends vscode.DebugSession {
@@ -96,12 +93,6 @@
             // use cwd by default for localSourceRoot
             if (!args.localSourceRoot) {
                 args.localSourceRoot = '.';
-<<<<<<< HEAD
-            }
-            // resolve localSourceRoot relative to the project root
-            args.localSourceRoot = path.resolve(process.cwd(), args.localSourceRoot);
-        }
-=======
             } else {
                 // If serverSourceRoot has a trailing slash include it in localSourceRoot and vice-versa.
                 // Helps the string replace we'll do when mapping the stack trace.
@@ -120,7 +111,6 @@
             }
         }
 
->>>>>>> b0fd4c20
         this._args = args;
         const server = this._server = net.createServer();
         server.on('connection', (socket: net.Socket) => {
@@ -223,16 +213,6 @@
 
     /** converts a server-side XDebug file URI to a local path for VS Code with respect to source root settings */
     protected convertDebuggerPathToClient(fileUri: string): string {
-<<<<<<< HEAD
-        // convert the file URI to a path
-        const serverPath = decodeURI(url.parse(fileUri).pathname.substr(1));
-        let localPath: string;
-        if (this._args.serverSourceRoot && this._args.localSourceRoot) {
-            // get the part of the path that is relative to the source root
-            const pathRelativeToSourceRoot = path.relative(this._args.serverSourceRoot, serverPath);
-            // resolve from the local source root
-            localPath = path.resolve(this._args.localSourceRoot, pathRelativeToSourceRoot);
-=======
         // convert the file URI to a path. Don't remove starting slash on unix platforms.
         let n:number = (/^win/.test(process.platform)) ? 1 : 0;
         const serverPath = url.parse(fileUri).pathname.substr(n);
@@ -247,7 +227,6 @@
                 // If using absolute paths do a string replace
                 localPath = serverPath.replace(this._args.serverSourceRoot, this._args.localSourceRoot);
             }
->>>>>>> b0fd4c20
         } else {
             localPath = path.normalize(serverPath);
         }
@@ -260,10 +239,6 @@
         if (localFileUri[0] !== '/') {
             localFileUri = '/' + localFileUri;
         }
-<<<<<<< HEAD
-        localFileUri = encodeURI('file://' + localFileUri);
-=======
->>>>>>> b0fd4c20
         let serverFileUri: string;
         if (this._args.serverSourceRoot && this._args.localSourceRoot) {
             // get the part of the path that is relative to the source root
@@ -273,29 +248,26 @@
         } else {
             serverFileUri = localFileUri;
         }
-<<<<<<< HEAD
-=======
         serverFileUri = encodeURI('file://' + serverFileUri);
->>>>>>> b0fd4c20
         return serverFileUri;
     }
 
     /** Logs all requests before dispatching */
     protected dispatchRequest(request: VSCodeDebugProtocol.Request) {
         console.log(`\n\n-> ${request.command}Request`);
-        console.log(util.inspect(request, {depth: null}));
+        console.log(util.inspect(request));
         super.dispatchRequest(request);
     }
 
     public sendEvent(event: VSCodeDebugProtocol.Event): void {
 		console.log(`\n\n<- ${event.event}Event`)
-        console.log(util.inspect(event, {depth: null}));
+        console.log(util.inspect(event));
         super.sendEvent(event);
 	}
 
     public sendResponse(response: VSCodeDebugProtocol.Response) {
         console[response.success ? 'log' : 'error'](`\n\n<- ${response.command}Response`)
-        console[response.success ? 'log' : 'error'](util.inspect(response, {depth: null}));
+        console[response.success ? 'log' : 'error'](util.inspect(response));
         super.sendResponse(response);
     }
 
