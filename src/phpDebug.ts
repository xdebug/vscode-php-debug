--- conflicted
+++ resolved
@@ -70,15 +70,8 @@
 /**
  * This interface should always match the schema found in the mock-debug extension manifest.
  */
-<<<<<<< HEAD
-export interface LaunchRequestArguments extends VSCodeDebugProtocol.LaunchRequestArguments {
-    /** Name of the configuration */
-    name?: string
-    /** The address to bind to for listening for Xdebug connections (default: all IPv6 connections if available, else all IPv4 connections) or unix socket */
-=======
-export interface StartRequestArguments {
+interface LaunchRequestArguments extends VSCodeDebugProtocol.LaunchRequestArguments {
     /** The address to bind to for listening for Xdebug connections (default: all IPv6 connections if available, else all IPv4 connections) */
->>>>>>> a1c679fd
     hostname?: string
     /** The port where the adapter should listen for Xdebug connections (default: 9003) */
     port?: number
@@ -189,45 +182,7 @@
     /** A flag to indicate that the adapter has already processed the stopOnEntry step request */
     private _hasStoppedOnEntry = false
 
-<<<<<<< HEAD
-    /** A map from  Xdebug connection id to state of skipping files */
-    private _skippingFiles = new Map<number, boolean>()
-
-    /** Breakpoint Manager to map VS Code to Xdebug breakpoints */
-    private _breakpointManager = new BreakpointManager()
-
-    /** Breakpoint Adapters */
-    private _breakpointAdapters = new Map<xdebug.Connection, BreakpointAdapter>()
-
-    /**
-     * The manager for logpoints. Since xdebug does not support anything like logpoints,
-     * it has to be managed by the extension/debug server. It does that by a Map referencing
-     * the log messages per file. Xdebug sees it as a regular breakpoint.
-     */
-    private _logPointManager = new LogPointManager()
-
-    /** The proxy initialization and termination connection. */
-    private _proxyConnect: ProxyConnect
-
-    /** Optional cloud connection */
-    private _xdebugCloudConnection: XdebugCloudConnection
-
-    /** the promise that gets resolved once we receive the done request */
-    private _donePromise: Promise<void>
-
-    /** resolves the done promise */
-    private _donePromiseResolveFn: () => void
-
-    constructor() {
-=======
-    /** Static store of all active connections used to pass them betweeen adapter instances */
-    private static _allConnections = new Map<number, xdebug.Connection>()
-
-    /** A flag indicating the adapter was initiatefd from vscode extension - controls how sessions are handeled */
-    private _fromExtension = false
-
     public constructor() {
->>>>>>> a1c679fd
         super()
         this.setDebuggerColumnsStartAt1(true)
         this.setDebuggerLinesStartAt1(true)
@@ -280,37 +235,13 @@
 
     protected async attachRequest(
         response: VSCodeDebugProtocol.AttachResponse,
-<<<<<<< HEAD
         args: VSCodeDebugProtocol.AttachRequestArguments
-    ): void {
+    ) {
         this.sendErrorResponse(response, new Error('Attach requests are not supported'))
         this.shutdown()
-=======
-        args: StartRequestArguments & VSCodeDebugProtocol.AttachRequestArguments
-    ) {
-        if (!args.connId || !PhpDebugSession._allConnections.has(args.connId)) {
-            this.sendErrorResponse(response, new Error("Can't find connection"))
-            this.shutdown()
-            return
-        }
-        this.sendResponse(response)
-
-        this._args = args
-        const connection = PhpDebugSession._allConnections.get(args.connId!)!
-
-        await this.processConnection(connection, args)
->>>>>>> a1c679fd
-    }
-
-    protected async launchRequest(
-        response: VSCodeDebugProtocol.LaunchResponse,
-<<<<<<< HEAD
-        args: LaunchRequestArguments
-    ): Promise<void> {
-=======
-        args: StartRequestArguments & VSCodeDebugProtocol.LaunchRequestArguments
-    ) {
->>>>>>> a1c679fd
+    }
+
+    protected async launchRequest(response: VSCodeDebugProtocol.LaunchResponse, args: LaunchRequestArguments) {
         if (args.localSourceRoot && args.serverSourceRoot) {
             let pathMappings: { [index: string]: string } = {}
             if (args.pathMappings) {
@@ -320,536 +251,134 @@
             args.pathMappings = pathMappings
         }
         this._args = args
-<<<<<<< HEAD
-
-        this._donePromise = new Promise<void>((resolve, reject) => {
-            this._donePromiseResolveFn = resolve
-        })
-
         /** launches the script as CLI */
-        const launchScript = async (port: number | string): Promise<void> => {
+        const launchScript = async () => {
             // check if program exists
-            if (args.program) {
-                await new Promise<void>((resolve, reject) =>
-                    fs.access(args.program!, fs.constants.F_OK, err => (err ? reject(err) : resolve()))
-                )
-            }
-            const runtimeArgs = (args.runtimeArgs || []).map(v => v.replace('${port}', port.toString()))
+            await new Promise<void>((resolve, reject) =>
+                fs.access(args.program!, fs.constants.F_OK, err => (err ? reject(err) : resolve()))
+            )
+            const runtimeArgs = args.runtimeArgs || []
             const runtimeExecutable = args.runtimeExecutable || 'php'
             const programArgs = args.args || []
-            const program = args.program ? [args.program] : []
             const cwd = args.cwd || process.cwd()
-            const env = Object.fromEntries(
-                Object.entries({ ...process.env, ...getConfiguredEnvironment(args) }).map(v => [
-                    v[0],
-                    v[1]?.replace('${port}', port.toString()),
-                ])
-            )
+            const env = args.env || process.env
             // launch in CLI mode
             if (args.externalConsole) {
                 const script = await Terminal.launchInTerminal(
                     cwd,
-                    [runtimeExecutable, ...runtimeArgs, ...program, ...programArgs],
+                    [runtimeExecutable, ...runtimeArgs, args.program!, ...programArgs],
                     env
                 )
                 if (script) {
                     // we only do this for CLI mode. In normal listen mode, only a thread exited event is send.
-                    script.on('exit', (code: number | null) => {
-                        this.sendEvent(new vscode.ExitedEvent(code ?? 0))
+                    script.on('exit', () => {
                         this.sendEvent(new vscode.TerminatedEvent())
                     })
-=======
-        try {
-            if (args.connId) {
-                if (!PhpDebugSession._allConnections.has(args.connId)) {
-                    this.sendErrorResponse(response, new Error("Can't find connection"))
-                    this.shutdown()
-                    return
->>>>>>> a1c679fd
-                }
-                const connection = PhpDebugSession._allConnections.get(args.connId!)!
-                await this.processConnection(connection, args)
+                }
             } else {
-<<<<<<< HEAD
-                const script = childProcess.spawn(runtimeExecutable, [...runtimeArgs, ...program, ...programArgs], {
+                const script = childProcess.spawn(runtimeExecutable, [...runtimeArgs, args.program!, ...programArgs], {
                     cwd,
                     env,
                 })
                 // redirect output to debug console
                 script.stdout.on('data', (data: Buffer) => {
-                    this.sendEvent(new vscode.OutputEvent(data.toString(), 'stdout'))
+                    this.sendEvent(new vscode.OutputEvent(data + '', 'stdout'))
                 })
                 script.stderr.on('data', (data: Buffer) => {
-                    this.sendEvent(new vscode.OutputEvent(data.toString(), 'stderr'))
+                    this.sendEvent(new vscode.OutputEvent(data + '', 'stderr'))
                 })
-=======
-                let port = 0
-                if (!args.noDebug) {
-                    port = await this.createServer(args)
-                }
-                if (args.program) {
-                    await this.launchScript(port, args)
-                }
-            }
-        } catch (error) {
-            this.sendErrorResponse(response, <Error>error)
-            return
-        }
-        this.sendResponse(response)
-    }
-
-    /** launches the script as CLI */
-    private async launchScript(port: number, args: StartRequestArguments): Promise<void> {
-        // check if program exists
-        await new Promise<void>((resolve, reject) =>
-            fs.access(args.program!, fs.constants.F_OK, err => (err ? reject(err) : resolve()))
-        )
-        const runtimeArgs = (args.runtimeArgs || []).map(v => v.replace('${port}', port.toString()))
-        const runtimeExecutable = args.runtimeExecutable || 'php'
-        const programArgs = args.args || []
-        const cwd = args.cwd || process.cwd()
-        const env = Object.fromEntries(
-            Object.entries(args.env || process.env).map(v => [v[0], v[1]?.replace('${port}', port.toString())])
-        )
-        // launch in CLI mode
-        if (args.externalConsole) {
-            const script = await Terminal.launchInTerminal(
-                cwd,
-                [runtimeExecutable, ...runtimeArgs, args.program!, ...programArgs],
-                env
-            )
-            if (script) {
->>>>>>> a1c679fd
                 // we only do this for CLI mode. In normal listen mode, only a thread exited event is send.
-                script.on('exit', (code: number | null) => {
-                    this.sendEvent(new vscode.ExitedEvent(code ?? 0))
+                script.on('exit', () => {
                     this.sendEvent(new vscode.TerminatedEvent())
                 })
-            }
-        } else {
-            const script = childProcess.spawn(runtimeExecutable, [...runtimeArgs, args.program!, ...programArgs], {
-                cwd,
-                env,
-            })
-            // redirect output to debug console
-            script.stdout.on('data', (data: Buffer) => {
-                this.sendEvent(new vscode.OutputEvent(data + '', 'stdout'))
-            })
-            script.stderr.on('data', (data: Buffer) => {
-                this.sendEvent(new vscode.OutputEvent(data + '', 'stderr'))
-            })
-            // we only do this for CLI mode. In normal listen mode, only a thread exited event is send.
-            script.on('exit', () => {
-                this.sendEvent(new vscode.TerminatedEvent())
-            })
-            script.on('error', (error: Error) => {
-                this.sendEvent(new vscode.OutputEvent(util.inspect(error) + '\n'))
-            })
-            this._phpProcess = script
-        }
-<<<<<<< HEAD
+                script.on('error', (error: Error) => {
+                    this.sendEvent(new vscode.OutputEvent(util.inspect(error) + '\n'))
+                })
+                this._phpProcess = script
+            }
+        }
         /** sets up a TCP server to listen for Xdebug connections */
-        const createServer = (): Promise<number | string> =>
-            new Promise<number | string>((resolve, reject) => {
+        const createServer = () =>
+            new Promise<void>((resolve, reject) => {
                 const server = (this._server = net.createServer())
-                // eslint-disable-next-line @typescript-eslint/no-misused-promises
                 server.on('connection', async (socket: net.Socket) => {
                     try {
                         // new Xdebug connection
-                        // first check if we have a limit on connections
-                        if (args.maxConnections ?? 0 > 0) {
-                            if (this._connections.size >= args.maxConnections!) {
+                        const connection = new xdebug.Connection(socket)
+                        if (args.log) {
+                            this.sendEvent(new vscode.OutputEvent('new connection ' + connection.id + '\n'), true)
+                        }
+                        this._connections.set(connection.id, connection)
+                        this._waitingConnections.add(connection)
+                        const disposeConnection = (error?: Error) => {
+                            if (this._connections.has(connection.id)) {
                                 if (args.log) {
+                                    this.sendEvent(new vscode.OutputEvent('connection ' + connection.id + ' closed\n'))
+                                }
+                                if (error) {
                                     this.sendEvent(
                                         new vscode.OutputEvent(
-                                            `new connection from ${
-                                                socket.remoteAddress || 'unknown'
-                                            } - dropping due to max connection limit\n`
-                                        ),
-                                        true
+                                            'connection ' + connection.id + ': ' + error.message + '\n'
+                                        )
                                     )
                                 }
-                                socket.end()
-                                return
+                                this.sendEvent(new vscode.ContinuedEvent(connection.id, false))
+                                this.sendEvent(new vscode.ThreadEvent('exited', connection.id))
+                                connection.close()
+                                this._connections.delete(connection.id)
+                                this._waitingConnections.delete(connection)
                             }
                         }
-
-                        const connection = new xdebug.Connection(socket)
-                        if (this._args.log) {
-                            this.sendEvent(
-                                new vscode.OutputEvent(
-                                    `new connection ${connection.id} from ${socket.remoteAddress || 'unknown'}\n`
-                                ),
-                                true
+                        connection.on('warning', (warning: string) => {
+                            this.sendEvent(new vscode.OutputEvent(warning + '\n'))
+                        })
+                        connection.on('error', disposeConnection)
+                        connection.on('close', disposeConnection)
+                        await connection.waitForInitPacket()
+
+                        // override features from launch.json
+                        try {
+                            const xdebugSettings = args.xdebugSettings || {}
+                            await Promise.all(
+                                Object.keys(xdebugSettings).map(setting =>
+                                    connection.sendFeatureSetCommand(setting, xdebugSettings[setting])
+                                )
+                            )
+                        } catch (error) {
+                            throw new Error(
+                                'Error applying xdebugSettings: ' + (error instanceof Error ? error.message : error)
                             )
                         }
-                        this.setupConnection(connection)
-                        try {
-                            await this.initializeConnection(connection)
-                        } catch (error) {
-                            this.sendEvent(
-                                new vscode.OutputEvent(
-                                    `Failed initializing connection ${connection.id}: ${
-                                        error instanceof Error ? error.message : (error as string)
-                                    }\n`,
-                                    'stderr'
-                                )
-                            )
-                            this.disposeConnection(connection)
-                            socket.destroy()
-                        }
+
+        this.sendEvent(new vscode.ThreadEvent('started', connection.id))
+
+                        // request breakpoints from VS Code
+                        await this.sendEvent(new vscode.InitializedEvent())
                     } catch (error) {
                         this.sendEvent(
-                            new vscode.OutputEvent(
-                                `Error in socket server: ${
-                                    error instanceof Error ? error.message : (error as string)
-                                }\n`,
-                                'stderr'
-                            )
+                            new vscode.OutputEvent((error instanceof Error ? error.message : error) + '\n', 'stderr')
                         )
                         this.shutdown()
                     }
                 })
                 server.on('error', (error: Error) => {
                     this.sendEvent(new vscode.OutputEvent(util.inspect(error) + '\n'))
-                    reject(error)
+                    this.sendErrorResponse(response, <Error>error)
                 })
-                server.on('listening', () => {
-                    if (args.log) {
-                        this.sendEvent(new vscode.OutputEvent(`Listening on ${util.inspect(server.address())}\n`), true)
-                    }
-                    if (typeof server.address() === 'string') {
-                        resolve(<string>server.address())
-                    } else {
-                        const port = (server.address() as net.AddressInfo).port
-                        resolve(port)
-                    }
-                })
-                if (
-                    args.port !== undefined &&
-                    (args.hostname?.toLowerCase()?.startsWith('unix://') === true ||
-                        args.hostname?.startsWith('\\\\') === true)
-                ) {
-                    throw new Error('Cannot have port and socketPath set at the same time')
-                }
-                if (args.hostname?.toLowerCase()?.startsWith('unix://') === true) {
-                    server.listen(args.hostname.substring(7))
-                } else if (args.hostname?.startsWith('\\\\') === true) {
-                    server.listen(args.hostname)
-                } else {
-                    const listenPort = args.port === undefined ? 9003 : args.port
-                    server.listen(listenPort, args.hostname)
-                }
+                server.listen(args.port || 9000, args.hostname, () => resolve())
             })
         try {
-            // Some checks
-            if (
-                args.env &&
-                Object.keys(args.env).length !== 0 &&
-                args.program === undefined &&
-                args.runtimeArgs === undefined
-            ) {
-                throw new Error(
-                    `Cannot set env without running a program.\nPlease remove env from [${
-                        args.name || 'unknown'
-                    }] configuration.`
-                )
-            }
-            if (
-                (args.hostname?.toLowerCase()?.startsWith('unix://') === true ||
-                    args.hostname?.startsWith('\\\\') === true) &&
-                args.proxy?.enable === true
-            ) {
-                throw new Error('Proxy does not support socket path listen, only port.')
-            }
-            let port = <number | string>0
             if (!args.noDebug) {
-                if (args.xdebugCloudToken) {
-                    port = 9021
-                    await this.setupXdebugCloud(args.xdebugCloudToken)
-                } else {
-                    port = await createServer()
-                    if (typeof port === 'number' && args.proxy?.enable === true) {
-                        await this.setupProxy(port)
-                    }
-                }
-            }
-            if (args.program || args.runtimeArgs) {
-                await launchScript(port)
-=======
-    }
-
-    /** sets up a TCP server to listen for Xdebug connections */
-    private createServer(args: StartRequestArguments): Promise<number> {
-        return new Promise<number>((resolve, reject) => {
-            const server = (this._server = net.createServer())
-            server.on('connection', async (socket: net.Socket) => {
-                try {
-                    // new Xdebug connection
-                    const connection = new xdebug.Connection(socket)
-                    if (args.log) {
-                        this.sendEvent(new vscode.OutputEvent('new connection ' + connection.id + '\n'), true)
-                    }
-
-                    // HANDLE NEW SESSION
-                    if (this._fromExtension) {
-                        PhpDebugSession._allConnections.set(connection.id, connection)
-                        this.sendEvent(new NewDbgpConnectionEvent(connection.id))
-                    } else {
-                        // handle as thread
-                        this.processConnection(connection, args)
-                    }
-                } catch (error) {
-                    this.sendEvent(
-                        new vscode.OutputEvent((error instanceof Error ? error.message : error) + '\n', 'stderr')
-                    )
-                    this.shutdown()
-                }
-            })
-            server.on('error', (error: Error) => {
-                this.sendEvent(new vscode.OutputEvent(util.inspect(error) + '\n'))
-                reject(error)
-            })
-            server.on('listening', () => {
-                const port = (server.address() as net.AddressInfo).port
-                resolve(port)
-            })
-            const listenPort = args.port === undefined ? 9000 : args.port
-            server.listen(listenPort, args.hostname)
-        })
-    }
-
-    private async processConnection(connection: xdebug.Connection, args: StartRequestArguments): Promise<void> {
-        this._connections.set(connection.id, connection)
-        this._waitingConnections.add(connection)
-        const disposeConnection = (error?: Error) => {
-            if (this._connections.has(connection.id)) {
-                if (args.log) {
-                    this.sendEvent(new vscode.OutputEvent('connection ' + connection.id + ' closed\n'))
-                }
-                if (error) {
-                    this.sendEvent(new vscode.OutputEvent('connection ' + connection.id + ': ' + error.message + '\n'))
-                }
-                this.sendEvent(new vscode.ContinuedEvent(connection.id, false))
-                this.sendEvent(new vscode.ThreadEvent('exited', connection.id))
-                connection.close()
-                this._connections.delete(connection.id)
-                this._waitingConnections.delete(connection)
-            }
-            PhpDebugSession._allConnections.delete(connection.id)
-            if (this._fromExtension) {
-                this.sendEvent(new vscode.TerminatedEvent())
->>>>>>> a1c679fd
-            }
-        }
-        connection.on('warning', (warning: string) => {
-            this.sendEvent(new vscode.OutputEvent(warning + '\n'))
-        })
-        connection.on('error', disposeConnection)
-        connection.on('close', disposeConnection)
-        await connection.waitForInitPacket()
-
-        // override features from launch.json
-        try {
-            const xdebugSettings = args.xdebugSettings || {}
-            await Promise.all(
-                Object.keys(xdebugSettings).map(setting =>
-                    connection.sendFeatureSetCommand(setting, xdebugSettings[setting])
-                )
-            )
-        } catch (error) {
-<<<<<<< HEAD
-            this.sendErrorResponse(response, error as Error)
+                await createServer()
+            }
+            if (args.program) {
+                await launchScript()
+            }
+        } catch (error) {
+            this.sendErrorResponse(response, <Error>error)
             return
         }
         this.sendResponse(response)
-        // request breakpoints
-        this.sendEvent(new vscode.InitializedEvent())
-    }
-
-    private setupConnection(connection: xdebug.Connection): void {
-        this._connections.set(connection.id, connection)
-        connection.on('warning', (warning: string) => {
-            this.sendEvent(new vscode.OutputEvent(warning + '\n'))
-        })
-        connection.on('error', (error: Error) => {
-            if (error && this._args?.log) {
-                this.sendEvent(new vscode.OutputEvent(`connection ${connection.id}: ${error.message}\n`))
-            }
-        })
-        connection.on('close', () => this.disposeConnection(connection))
-        connection.on('log', (text: string) => {
-            if (this._args && this._args.log) {
-                const log = `xd(${connection.id}) ${text}\n`
-                this.sendEvent(new vscode.OutputEvent(log), true)
-            }
-        })
-    }
-
-    private async initializeConnection(connection: xdebug.Connection): Promise<void> {
-        const initPacket = await connection.waitForInitPacket()
-
-        // support for breakpoints
-        let feat: xdebug.FeatureGetResponse
-        const supportedEngine =
-            initPacket.engineName === 'Xdebug' &&
-            semver.valid(initPacket.engineVersion, { loose: true }) &&
-            semver.gte(initPacket.engineVersion, '3.0.0', { loose: true })
-        const supportedEngine32 =
-            initPacket.engineName === 'Xdebug' &&
-            semver.valid(initPacket.engineVersion, { loose: true }) &&
-            semver.gte(initPacket.engineVersion, '3.2.0', { loose: true })
-        if (
-            supportedEngine ||
-            ((feat = await connection.sendFeatureGetCommand('resolved_breakpoints')) && feat.supported === '1')
-        ) {
-            await connection.sendFeatureSetCommand('resolved_breakpoints', '1')
-        }
-        if (
-            supportedEngine ||
-            ((feat = await connection.sendFeatureGetCommand('notify_ok')) && feat.supported === '1')
-        ) {
-            await connection.sendFeatureSetCommand('notify_ok', '1')
-            connection.on('notify_user', (notify: xdebug.UserNotify) => this.handleUserNotify(notify, connection))
-        }
-        if (
-            supportedEngine ||
-            ((feat = await connection.sendFeatureGetCommand('extended_properties')) && feat.supported === '1')
-        ) {
-            await connection.sendFeatureSetCommand('extended_properties', '1')
-        }
-        if (
-            supportedEngine32 ||
-            ((feat = await connection.sendFeatureGetCommand('breakpoint_include_return_value')) &&
-                feat.supported === '1')
-        ) {
-            await connection.sendFeatureSetCommand('breakpoint_include_return_value', '1')
-        }
-
-        // override features from launch.json
-        try {
-            const xdebugSettings = this._args.xdebugSettings || {}
-            // Required defaults for indexedVariables
-            xdebugSettings.max_children = xdebugSettings.max_children || 100
-            await Promise.all(
-                Object.keys(xdebugSettings).map(setting =>
-                    connection.sendFeatureSetCommand(setting, xdebugSettings[setting])
-                )
-            )
-            this._args.xdebugSettings = xdebugSettings
-        } catch (error) {
-            throw new Error(`Error applying xdebugSettings: ${String(error instanceof Error ? error.message : error)}`)
-        }
-
-        this.sendEvent(new vscode.ThreadEvent('started', connection.id))
-
-        // wait for all breakpoints
-        await this._donePromise
-
-        const bpa = new BreakpointAdapter(connection, this._breakpointManager)
-        bpa.on('dapEvent', event => this.sendEvent(event))
-        this._breakpointAdapters.set(connection, bpa)
-        // sync breakpoints to connection
-        await bpa.process()
-        let xdebugResponse: xdebug.StatusResponse
-        // either tell VS Code we stopped on entry or run the script
-        if (this._args.stopOnEntry) {
-            // do one step to the first statement
-            this._hasStoppedOnEntry = false
-            xdebugResponse = await connection.sendStepIntoCommand()
-        } else {
-            xdebugResponse = await connection.sendRunCommand()
-        }
-        await this._checkStatus(xdebugResponse)
-    }
-
-    private disposeConnection(connection: xdebug.Connection): void {
-        if (this._connections.has(connection.id)) {
-            if (this._args.log) {
-                this.sendEvent(new vscode.OutputEvent(`connection ${connection.id} closed\n`))
-            }
-            this.sendEvent(new vscode.ContinuedEvent(connection.id, false))
-            this.sendEvent(new vscode.ThreadEvent('exited', connection.id))
-            connection
-                .close()
-                .catch(err => this.sendEvent(new vscode.OutputEvent(`connection ${connection.id}: ${err as string}\n`)))
-            this._connections.delete(connection.id)
-            this._statuses.delete(connection)
-            this._breakpointAdapters.delete(connection)
-            this._skippingFiles.delete(connection.id)
-        }
-    }
-
-    private async setupXdebugCloud(token: string): Promise<void> {
-        this._xdebugCloudConnection = new XdebugCloudConnection(token)
-        this._xdebugCloudConnection.on('log', (text: string) => {
-            if (this._args && this._args.log) {
-                const log = `xdc ${text}\n`
-                this.sendEvent(new vscode.OutputEvent(log), true)
-            }
-        })
-        this._xdebugCloudConnection.on('connection', (connection: xdebug.Connection) => {
-            this.setupConnection(connection)
-            if (this._args.log) {
-                this.sendEvent(new vscode.OutputEvent(`new connection ${connection.id} from cloud\n`), true)
-            }
-            this.initializeConnection(connection).catch(error => {
-                this.sendEvent(
-                    new vscode.OutputEvent(
-                        `Failed initializing connection ${connection.id}: ${
-                            error instanceof Error ? error.message : (error as string)
-                        }\n`,
-                        'stderr'
-                    )
-                )
-                this.disposeConnection(connection)
-            })
-        })
-        try {
-            const xdc = new XdebugCloudConnection(token)
-            xdc.on('log', (text: string) => {
-                if (this._args && this._args.log) {
-                    const log = `xdc2 ${text}\n`
-                    this.sendEvent(new vscode.OutputEvent(log), true)
-                }
-            })
-            await xdc.connectAndStop()
-        } catch (error) {
-            // just ignore
-        }
-        await this._xdebugCloudConnection.connect()
-        this._xdebugCloudConnection.once('close', () => {
-            this.sendEvent(new vscode.TerminatedEvent())
-        })
-    }
-
-    private async setupProxy(idePort: number): Promise<void> {
-        this._proxyConnect = new ProxyConnect(
-            this._args.proxy!.host,
-            this._args.proxy!.port,
-            idePort,
-            this._args.proxy!.allowMultipleSessions,
-            this._args.proxy!.key,
-            this._args.proxy!.timeout
-        )
-        const proxyConsole = (str: string) => this.sendEvent(new vscode.OutputEvent(str + '\n'), true)
-
-        this._proxyConnect.on('log_request', proxyConsole)
-        this._proxyConnect.on('log_response', proxyConsole)
-
-        this._proxyConnect.on('log_error', (error: Error) => {
-            this.sendEvent(new vscode.OutputEvent('PROXY ERROR: ' + error.message + '\n', 'stderr'))
-        })
-        return this._proxyConnect.sendProxyInitCommand()
-=======
-            throw new Error('Error applying xdebugSettings: ' + (error instanceof Error ? error.message : error))
-        }
-
-        this.sendEvent(new vscode.ThreadEvent('started', connection.id))
-
-        // request breakpoints from VS Code
-        this.sendEvent(new vscode.InitializedEvent())
->>>>>>> a1c679fd
     }
 
     /**
