--- conflicted
+++ resolved
@@ -46,11 +46,8 @@
     serverSourceRoot?: string;
     /** The path to the source root on this machine that is the equivalent to the serverSourceRoot on the server. May be relative to the project root. */
     localSourceRoot?: string;
-<<<<<<< HEAD
     /** Whether or not localSourceRoot is a relative path. Will be overridden on runtime. */
     localSourceRootRelative?: boolean;
-=======
->>>>>>> 3ee90f14
 }
 
 class PhpDebugSession extends vscode.DebugSession {
@@ -96,7 +93,6 @@
             // use cwd by default for localSourceRoot
             if (!args.localSourceRoot) {
                 args.localSourceRoot = '.';
-<<<<<<< HEAD
             } else {
                 // If serverSourceRoot has a trailing slash include it in localSourceRoot and vice-versa.
                 // Helps the string replace we'll do when mapping the stack trace.
@@ -115,12 +111,6 @@
             }
         }
 
-=======
-            }
-            // resolve localSourceRoot relative to the project root
-            args.localSourceRoot = path.resolve(process.cwd(), args.localSourceRoot);
-        }
->>>>>>> 3ee90f14
         this._args = args;
         const server = this._server = net.createServer();
         server.on('connection', (socket: net.Socket) => {
@@ -223,10 +213,9 @@
 
     /** converts a server-side XDebug file URI to a local path for VS Code with respect to source root settings */
     protected convertDebuggerPathToClient(fileUri: string): string {
-<<<<<<< HEAD
         // convert the file URI to a path. Don't remove starting slash on unix platforms.
-        let n:number = (/^win/.test(process.platform)) ? 1 : 0;
-        const serverPath = url.parse(fileUri).pathname.substr(n);
+        let n:number = (process.platform === 'win32') ? 1 : 0;
+        const serverPath = decodeURI(url.parse(fileUri).pathname.substr(n));
         let localPath: string;
         if (this._args.serverSourceRoot && this._args.localSourceRoot) {
             if(this._args.localSourceRootRelative) {
@@ -238,16 +227,6 @@
                 // If using absolute paths do a string replace
                 localPath = serverPath.replace(this._args.serverSourceRoot, this._args.localSourceRoot);
             }
-=======
-        // convert the file URI to a path
-        const serverPath = decodeURI(url.parse(fileUri).pathname.substr(1));
-        let localPath: string;
-        if (this._args.serverSourceRoot && this._args.localSourceRoot) {
-            // get the part of the path that is relative to the source root
-            const pathRelativeToSourceRoot = path.relative(this._args.serverSourceRoot, serverPath);
-            // resolve from the local source root
-            localPath = path.resolve(this._args.localSourceRoot, pathRelativeToSourceRoot);
->>>>>>> 3ee90f14
         } else {
             localPath = path.normalize(serverPath);
         }
@@ -260,10 +239,6 @@
         if (localFileUri[0] !== '/') {
             localFileUri = '/' + localFileUri;
         }
-<<<<<<< HEAD
-=======
-        localFileUri = encodeURI('file://' + localFileUri);
->>>>>>> 3ee90f14
         let serverFileUri: string;
         if (this._args.serverSourceRoot && this._args.localSourceRoot) {
             // get the part of the path that is relative to the source root
@@ -273,10 +248,7 @@
         } else {
             serverFileUri = localFileUri;
         }
-<<<<<<< HEAD
         serverFileUri = encodeURI('file://' + serverFileUri);
-=======
->>>>>>> 3ee90f14
         return serverFileUri;
     }
 
