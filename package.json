--- conflicted
+++ resolved
@@ -42,11 +42,7 @@
   "dependencies": {
     "file-url": "^3.0.0",
     "iconv-lite": "^0.6.3",
-<<<<<<< HEAD
-    "minimatch": "^3.0.4",
-=======
     "minimatch": "^3.1.2",
->>>>>>> d414376f
     "moment": "^2.29.2",
     "relateurl": "^0.2.7",
     "semver": "^7.3.6",
