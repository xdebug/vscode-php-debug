--- conflicted
+++ resolved
@@ -50,13 +50,8 @@
     "mocha": "^3.0.1",
     "nyc": "^11.0.2",
     "semver": "^5.3.0",
-<<<<<<< HEAD
-    "tslint": "^3.14.0",
-    "typescript": "2.1.4",
-=======
     "tslint": "^5.4.3",
     "typescript": "^2.1.4",
->>>>>>> a8d2f77d
     "typings": "^2.0.0",
     "vscode-debugadapter-testsupport": "^1.11.0"
   },
