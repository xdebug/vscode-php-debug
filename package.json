{
  "name": "php-debug",
  "displayName": "PHP Debug",
  "version": "0.0.0-development",
  "publisher": "xdebug",
  "license": "MIT",
  "description": "Debug support for PHP with Xdebug",
  "keywords": [
    "php",
    "debug",
    "xdebug"
  ],
  "author": {
    "name": "Felix Becker",
    "email": "felix.b@outlook.com"
  },
  "contributors": [
    {
      "name": "Damjan Cvetko",
      "email": "damjan.cvetko@gmail.com"
    }
  ],
  "engines": {
    "vscode": "^1.66.1",
    "node": "^16.13.2"
  },
  "icon": "images/logo.png",
  "galleryBanner": {
    "color": "#6682BA",
    "theme": "dark"
  },
  "categories": [
    "Debuggers"
  ],
  "repository": {
    "type": "git",
    "url": "https://github.com/xdebug/vscode-php-debug.git"
  },
  "bugs": {
    "url": "https://github.com/xdebug/vscode-php-debug/issues"
  },
  "dependencies": {
    "file-url": "^3.0.0",
    "iconv-lite": "^0.6.3",
<<<<<<< HEAD
    "minimatch": "^3.0.4",
    "moment": "^2.29.2",
=======
    "minimatch": "^3.1.2",
    "moment": "^2.29.1",
>>>>>>> ed316483
    "relateurl": "^0.2.7",
    "semver": "^7.3.6",
    "string-replace-async": "^2.0.0",
    "url-relative": "^1.0.0",
    "urlencode": "^1.1.0",
    "vscode-debugadapter": "^1.51.0",
    "vscode-debugprotocol": "^1.51.0",
    "which": "^2.0.2",
    "xmldom": "^0.6.0"
  },
  "devDependencies": {
    "@commitlint/cli": "^16.2.3",
    "@commitlint/config-conventional": "^16.2.1",
    "@types/chai": "4.3.0",
    "@types/chai-as-promised": "^7.1.5",
    "@types/minimatch": "^3.0.5",
    "@types/mocha": "^9.1.0",
    "@types/node": "^16.11.21",
    "@types/relateurl": "^0.2.29",
    "@types/semver": "^7.3.9",
    "@types/urlencode": "^1.1.2",
    "@types/vscode": "^1.66.0",
    "@types/which": "^2.0.1",
    "@types/xmldom": "^0.1.31",
    "chai": "^4.3.6",
    "chai-as-promised": "^7.1.1",
    "copyfiles": "^2.4.1",
    "husky": "^7.0.4",
    "mocha": "^9.2.0",
    "nyc": "^15.1.0",
    "prettier": "2.5.1",
    "semantic-release": "^19.0.2",
    "semantic-release-vsce": "^5.0.10",
    "tslint": "^5.20.1",
    "tslint-config-prettier": "^1.18.0",
    "typescript": "^4.5.5",
    "vsce": "^2.6.7",
    "vscode-debugadapter-testsupport": "^1.51.0"
  },
  "release": {
    "branches": [
      "main"
    ],
    "verifyConditions": [
      "semantic-release-vsce",
      "@semantic-release/github"
    ],
    "prepare": {
      "path": "semantic-release-vsce",
      "packageVsix": true
    },
    "publish": [
      "semantic-release-vsce",
      {
        "path": "@semantic-release/github",
        "assets": "*.vsix",
        "addReleases": "bottom"
      }
    ]
  },
  "scripts": {
    "build": "npm run copyfiles && tsc -p .",
    "watch": "npm run copyfiles && tsc -w -p .",
    "copyfiles": "copyfiles -u 1 src/TerminalHelper.scpt src/terminateProcess.sh out",
    "start": "code testproject --extensionDevelopmentPath=.",
    "test": "mocha",
    "cover": "nyc mocha",
    "lint": "npm run tslint && npm run prettier",
    "tslint": "tslint -c tslint.json 'src/**/*.ts'",
    "prettier": "prettier \"**/{*.json,*.yml,.*.yml,*.ts,.prettierrc,*.md}\" --write --list-different",
    "prettier-check": "npm run prettier -- --write=false",
    "semantic-release": "semantic-release"
  },
  "commitlint": {
    "extends": [
      "@commitlint/config-conventional"
    ]
  },
  "husky": {
    "hooks": {
      "commit-msg": "commitlint -E HUSKY_GIT_PARAM"
    }
  },
  "mocha": {
    "spec": "./out/test",
    "timeout": 20000,
    "slow": 1000,
    "retries": 4
  },
  "nyc": {
    "all": true,
    "include": [
      "out/**/*.*",
      "src/**/*.*"
    ],
    "exclude": [
      "out/test/**/*.*"
    ]
  },
  "main": "./out/extension.js",
  "activationEvents": [
    "onDebugResolve:php",
    "onCommand:php.debug.debugPhpFile",
    "onCommand:php.debug.startWithStopOnEntry"
  ],
  "capabilities": {
    "untrustedWorkspaces": {
      "supported": "limited",
      "description": "%workspaceTrust%",
      "restrictedConfigurations": [
        "php.debug.executablePath"
      ]
    }
  },
  "contributes": {
    "breakpoints": [
      {
        "language": "php"
      }
    ],
    "debuggers": [
      {
        "type": "php",
        "languages": [
          "php"
        ],
        "label": "PHP",
        "program": "./out/phpDebug.js",
        "runtime": "node",
        "configurationAttributes": {
          "launch": {
            "required": [],
            "properties": {
              "program": {
                "type": "string",
                "description": "Absolute path to the program."
              },
              "stopOnEntry": {
                "type": "boolean",
                "description": "Automatically stop program after launch.",
                "default": false
              },
              "externalConsole": {
                "type": "boolean",
                "description": "Launch debug target in external console.",
                "default": false
              },
              "args": {
                "type": "array",
                "description": "Command line arguments passed to the program.",
                "items": {
                  "type": "string"
                },
                "default": []
              },
              "cwd": {
                "type": "string",
                "description": "Absolute path to the working directory of the program being debugged. Default is the current workspace.",
                "default": "${workspaceRoot}"
              },
              "runtimeExecutable": {
                "type": "string",
                "description": "Absolute path to the runtime executable to be used. Default is the runtime executable on the PATH.",
                "default": "php"
              },
              "runtimeArgs": {
                "type": "array",
                "description": "Optional arguments passed to the runtime executable.",
                "items": {
                  "type": "string"
                },
                "default": []
              },
              "env": {
                "type": "object",
                "additionalProperties": {
                  "type": "string"
                },
                "description": "Environment variables passed to the program.",
                "default": {}
              },
              "hostname": {
                "type": "string",
                "description": "Address to bind to when listening for Xdebug",
                "default": "::"
              },
              "port": {
                "type": "number",
                "description": "Port on which to listen for Xdebug",
                "default": 9003
              },
              "serverSourceRoot": {
                "type": "string",
                "description": "Deprecated: The source root when debugging a remote host",
                "deprecationMessage": "Property serverSourceRoot is deprecated, please use pathMappings to define a server root."
              },
              "localSourceRoot": {
                "type": "string",
                "description": "Deprecated: The source root on this machine that is the equivalent to the serverSourceRoot on the server.",
                "deprecationMessage": "Property localSourceRoot is deprecated, please use pathMappings to define a local root."
              },
              "pathMappings": {
                "type": "object",
                "default": {},
                "description": "A mapping of server paths to local paths."
              },
              "ignore": {
                "type": "array",
                "items": "string",
                "description": "Array of glob patterns that errors should be ignored from",
                "default": [
                  "**/vendor/**/*.php"
                ]
              },
              "log": {
                "type": "boolean",
                "description": "If true, will log all communication between VS Code and the adapter"
              },
              "proxy": {
                "type": "object",
                "properties": {
                  "allowMultipleSessions": {
                    "type": "boolean",
                    "description": "If the proxy should expect multiple sessions/connections or not.",
                    "default": true
                  },
                  "enable": {
                    "type": "boolean",
                    "description": "Whether to enable usage of a proxy",
                    "default": false
                  },
                  "host": {
                    "type": "string",
                    "description": "Selects the host where the debug client is running, you can either use a host name, IP address, or 'unix:///path/to/sock' for a Unix domain socket. This setting is ignored if xdebug.remote_connect_back is enabled.",
                    "default": "127.0.0.1"
                  },
                  "key": {
                    "type": "string",
                    "description": "A unique key that allows the proxy to match requests to your editor",
                    "default": "${config:php.debug.ideKey}"
                  },
                  "port": {
                    "type": "number",
                    "description": "The port where the adapter will register with the the proxy.",
                    "default": 9001
                  },
                  "timeout": {
                    "type": "number",
                    "description": "The port where the adapter will register with the the proxy.",
                    "default": 3000
                  }
                }
              },
              "xdebugSettings": {
                "type": "object",
                "properties": {
                  "max_children": {
                    "type": "integer",
                    "description": "max number of array or object children to initially retrieve"
                  },
                  "max_data": {
                    "type": "integer",
                    "description": "max amount of variable data to initially retrieve"
                  },
                  "max_depth": {
                    "type": "integer",
                    "description": "maximum depth that the debugger engine may return when sending arrays, hashes or object structures to the IDE"
                  },
                  "show_hidden": {
                    "enum": [
                      0,
                      1
                    ],
                    "description": "This feature can get set by the IDE if it wants to have more detailed internal information on properties (eg. private members of classes, etc.) Zero means that hidden members are not shown to the IDE"
                  }
                },
                "description": "Overrides for Xdebug remote debugging settings. See https://xdebug.org/docs-dbgp.php#feature-names",
                "default": {}
              },
              "maxConnections": {
                "type": "number",
                "description": "The maximum allowed parallel debugging sessions",
                "default": 0
              }
            }
          }
        },
        "initialConfigurations": [
          {
            "name": "Listen for Xdebug",
            "type": "php",
            "request": "launch",
            "port": 9003
          },
          {
            "name": "Launch currently open script",
            "type": "php",
            "request": "launch",
            "program": "${file}",
            "cwd": "${fileDirname}",
            "port": 0,
            "runtimeArgs": [
              "-dxdebug.start_with_request=yes"
            ],
            "env": {
              "XDEBUG_MODE": "debug,develop",
              "XDEBUG_CONFIG": "client_port=${port}"
            }
          },
          {
            "name": "Launch Built-in web server",
            "type": "php",
            "request": "launch",
            "runtimeArgs": [
              "-dxdebug.mode=debug",
              "-dxdebug.start_with_request=yes",
              "-S",
              "localhost:0"
            ],
            "program": "",
            "cwd": "${workspaceRoot}",
            "port": 9003,
            "serverReadyAction": {
              "pattern": "Development Server \\(http://localhost:([0-9]+)\\) started",
              "uriFormat": "http://localhost:%s",
              "action": "openExternally"
            }
          }
        ],
        "configurationSnippets": [
          {
            "label": "PHP: Listen for Xdebug",
            "description": "Listen for incoming XDebug connections",
            "body": {
              "name": "Listen for Xdebug",
              "type": "php",
              "request": "launch",
              "port": 9003
            }
          },
          {
            "label": "PHP: Listen for Xdebug 2 (Legacy)",
            "description": "Listen for incoming XDebug connections on legacy port",
            "body": {
              "name": "Listen for Xdebug 2 (Legacy)",
              "type": "php",
              "request": "launch",
              "port": 9000
            }
          },
          {
            "label": "PHP: Launch currently open script",
            "description": "Debug the currently open PHP script in CLI mode",
            "body": {
              "name": "Launch currently open script",
              "type": "php",
              "request": "launch",
              "program": "^\"${1:\\${file\\}}\"",
              "cwd": "^\"${2:\\${fileDirname\\}}\"",
              "port": 0,
              "runtimeArgs": [
                "-dxdebug.start_with_request=yes"
              ],
              "env": {
                "XDEBUG_MODE": "debug,develop",
                "XDEBUG_CONFIG": "^\"client_port=\\${port\\}\""
              }
            }
          },
          {
            "label": "PHP: Launch currently open script with Xdebug 2 (Legacy)",
            "description": "Debug the currently open PHP script in CLI mode",
            "body": {
              "name": "Launch currently open script with Xdebug 2 (Legacy)",
              "type": "php",
              "request": "launch",
              "program": "^\"${1:\\${file\\}}\"",
              "cwd": "^\"${2:\\${fileDirname\\}}\"",
              "port": 0,
              "runtimeArgs": [
                "-dxdebug.remote_enable=yes",
                "-dxdebug.remote_autostart=yes"
              ],
              "env": {
                "XDEBUG_CONFIG": "^\"remote_port=\\${port\\}\""
              }
            }
          },
          {
            "label": "PHP: Launch Built-in web server",
            "description": "Start built-in PHP web server and open browser on debug start",
            "body": {
              "name": "Launch Built-in web server",
              "type": "php",
              "request": "launch",
              "runtimeArgs": [
                "-dxdebug.mode=debug",
                "-dxdebug.start_with_request=yes",
                "-S",
                "localhost:${1:0}"
              ],
              "program": "",
              "cwd": "^\"${2:\\${workspaceRoot\\}}\"",
              "port": 9003,
              "serverReadyAction": {
                "pattern": "Development Server \\\\(http://localhost:([0-9]+)\\\\) started",
                "uriFormat": "http://localhost:%s",
                "action": "openExternally"
              }
            }
          }
        ]
      }
    ],
    "configuration": {
      "title": "PHP Debug",
      "properties": {
        "php.debug.executablePath": {
          "type": [
            "string",
            "null"
          ],
          "default": null,
          "description": "The path to a PHP executable.",
          "scope": "machine-overridable"
        },
        "php.debug.ideKey": {
          "type": "string",
          "default": "vsc",
          "description": "A unique key that allows the proxy to match requests to your editor. Only used when proxy configuration includes replacement.",
          "scope": "machine-overridable"
        }
      }
    },
    "menus": {
      "editor/title/run": [
        {
          "command": "php.debug.debugPhpFile",
          "when": "resourceLangId == php && !inDiffEditor"
        }
      ]
    },
    "commands": [
      {
        "command": "php.debug.debugPhpFile",
        "title": "Debug PHP",
        "icon": "$(debug-alt-small)",
        "enablement": "resourceLangId == php"
      },
      {
        "command": "php.debug.startWithStopOnEntry",
        "title": "Start Debugging and Stop on Entry",
        "category": "Debug"
      }
    ],
    "keybindings": [
      {
        "command": "php.debug.startWithStopOnEntry",
        "key": "F10",
        "when": "!inDebugMode && debugConfigurationType == 'php'"
      },
      {
        "command": "php.debug.startWithStopOnEntry",
        "key": "F11",
        "when": "!inDebugMode && debugConfigurationType == 'php'"
      }
    ]
  }
}<|MERGE_RESOLUTION|>--- conflicted
+++ resolved
@@ -42,13 +42,8 @@
   "dependencies": {
     "file-url": "^3.0.0",
     "iconv-lite": "^0.6.3",
-<<<<<<< HEAD
-    "minimatch": "^3.0.4",
+    "minimatch": "^3.1.2",
     "moment": "^2.29.2",
-=======
-    "minimatch": "^3.1.2",
-    "moment": "^2.29.1",
->>>>>>> ed316483
     "relateurl": "^0.2.7",
     "semver": "^7.3.6",
     "string-replace-async": "^2.0.0",
