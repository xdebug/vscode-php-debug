--- conflicted
+++ resolved
@@ -71,18 +71,8 @@
     "@types/relateurl": "^0.2.29",
     "@types/semver": "^7.3.13",
     "@types/urlencode": "^1.1.2",
-<<<<<<< HEAD
-    "@types/vscode": "^1.66.0",
-    "@types/which": "^2.0.1",
-    "@typescript-eslint/eslint-plugin": "^5.44.0",
-    "@typescript-eslint/parser": "^5.44.0",
-    "@vscode/debugadapter-testsupport": "^1.57.0",
-    "chai": "^4.3.7",
-=======
     "@types/xmldom": "^0.1.30",
-    "@types/vscode": "^1.53.0",
     "chai": "^4.3.0",
->>>>>>> a1c679fd
     "chai-as-promised": "^7.1.1",
     "copyfiles": "^2.4.1",
     "eslint": "^8.28.0",
@@ -157,26 +147,6 @@
       "out/test/**/*.*"
     ]
   },
-  "main": "./out/extension.js",
-  "activationEvents": [
-<<<<<<< HEAD
-    "onDebugResolve:php",
-    "onCommand:php.debug.debugPhpFile",
-    "onCommand:php.debug.startWithStopOnEntry"
-  ],
-  "capabilities": {
-    "untrustedWorkspaces": {
-      "supported": "limited",
-      "description": "%workspaceTrust%",
-      "restrictedConfigurations": [
-        "php.debug.executablePath"
-      ]
-    }
-  },
-=======
-    "onDebug"
-  ],
->>>>>>> a1c679fd
   "contributes": {
     "breakpoints": [
       {
@@ -384,152 +354,7 @@
             "request": "launch",
             "program": "${file}",
             "cwd": "${fileDirname}",
-            "port": 0,
-            "runtimeArgs": [
-              "-dxdebug.start_with_request=yes"
-            ],
-            "env": {
-              "XDEBUG_MODE": "debug,develop",
-              "XDEBUG_CONFIG": "client_port=${port}"
-            }
-<<<<<<< HEAD
-          },
-          {
-            "name": "Launch Built-in web server",
-            "type": "php",
-            "request": "launch",
-            "runtimeArgs": [
-              "-dxdebug.mode=debug",
-              "-dxdebug.start_with_request=yes",
-              "-S",
-              "localhost:0"
-            ],
-            "program": "",
-            "cwd": "${workspaceRoot}",
-            "port": 9003,
-            "serverReadyAction": {
-              "pattern": "Development Server \\(http://localhost:([0-9]+)\\) started",
-              "uriFormat": "http://localhost:%s",
-              "action": "openExternally"
-            }
-=======
->>>>>>> a1c679fd
-          }
-        ],
-        "configurationSnippets": [
-          {
-            "label": "PHP: Listen for Xdebug",
-<<<<<<< HEAD
-            "description": "Listen for incoming XDebug connections",
-=======
-            "description": "Listening for Xdebug",
->>>>>>> a1c679fd
-            "body": {
-              "name": "Listen for Xdebug",
-              "type": "php",
-              "request": "launch",
-              "port": 9003
-            }
-          },
-          {
-<<<<<<< HEAD
-            "label": "PHP: Listen for Xdebug 2 (Legacy)",
-            "description": "Listen for incoming XDebug connections on legacy port",
-            "body": {
-              "name": "Listen for Xdebug 2 (Legacy)",
-              "type": "php",
-              "request": "launch",
-              "port": 9000
-            }
-          },
-          {
-            "label": "PHP: Launch currently open script",
-            "description": "Debug the currently open PHP script in CLI mode",
-=======
-            "label": "PHP: Launch currently open script",
-            "description": "Launch currently open script",
->>>>>>> a1c679fd
-            "body": {
-              "name": "Launch currently open script",
-              "type": "php",
-              "request": "launch",
-              "program": "^\"${1:\\${file\\}}\"",
-              "cwd": "^\"${2:\\${fileDirname\\}}\"",
-              "port": 0,
-              "runtimeArgs": [
-                "-dxdebug.start_with_request=yes"
-              ],
-              "env": {
-                "XDEBUG_MODE": "debug,develop",
-                "XDEBUG_CONFIG": "^\"client_port=\\${port\\}\""
-              }
-            }
-          },
-          {
-<<<<<<< HEAD
-            "label": "PHP: Launch currently open script with Xdebug 2 (Legacy)",
-            "description": "Debug the currently open PHP script in CLI mode",
-            "body": {
-              "name": "Launch currently open script with Xdebug 2 (Legacy)",
-=======
-            "label": "PHP: Launch currently open script with Xdebug 2",
-            "description": "Launch currently open script",
-            "body": {
-              "name": "Launch currently open script",
->>>>>>> a1c679fd
-              "type": "php",
-              "request": "launch",
-              "program": "^\"${1:\\${file\\}}\"",
-              "cwd": "^\"${2:\\${fileDirname\\}}\"",
-              "port": 0,
-              "runtimeArgs": [
-<<<<<<< HEAD
-                "-dxdebug.remote_enable=yes",
-                "-dxdebug.remote_autostart=yes"
-              ],
-              "env": {
-                "XDEBUG_CONFIG": "^\"remote_port=\\${port\\}\""
-              }
-            }
-          },
-          {
-            "label": "PHP: Launch Built-in web server",
-            "description": "Start built-in PHP web server and open browser on debug start",
-            "body": {
-              "name": "Launch Built-in web server",
-              "type": "php",
-              "request": "launch",
-              "runtimeArgs": [
-                "-dxdebug.mode=debug",
-                "-dxdebug.start_with_request=yes",
-                "-S",
-                "localhost:${1:0}"
-              ],
-              "program": "",
-              "cwd": "^\"${2:\\${workspaceRoot\\}}\"",
-              "port": 9003,
-              "serverReadyAction": {
-                "pattern": "Development Server \\\\(http://localhost:([0-9]+)\\\\) started",
-                "uriFormat": "http://localhost:%s",
-                "action": "openExternally"
-              }
-            }
-          },
-          {
-            "label": "PHP: Xdebug Cloud",
-            "description": "Register with Xdebug Cloud and wait for debug sessions",
-            "body": {
-              "name": "Xdebug Cloud",
-              "type": "php",
-              "request": "launch",
-              "xdebugCloudToken": "${1}"
-=======
-                "-dxdebug.remote_enable=1",
-                "-dxdebug.remote_autostart=1",
-                "^\"-dxdebug.remote_port=\\${port\\}\""
-              ]
->>>>>>> a1c679fd
-            }
+            "port": 9000
           }
         ]
       }
