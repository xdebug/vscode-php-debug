# Change Log

All notable changes to this project will be documented in this file.

The format is based on [Keep a Changelog](http://keepachangelog.com/) and this project adheres to [Semantic Versioning](http://semver.org/).

<<<<<<< HEAD
=======
## [1.34.0]

- Partial support for virtual workspaces

## [1.33.1]

- Fix editor title run/debug button.

>>>>>>> 5c37f120
## [1.33.0]

- Add skipEntryPaths to immediately detach a debug session depending on entry path.
- Remove EvaluatableExpression Provider.

## [1.32.1]

- Fix logging of cloud connection.
- Fix ignore exceptions patterns and namespaces.

## [1.32.0]

- New launch setting ignoreExceptions.

## [1.31.1]

- Fix relative paths and path mappings support.

## [1.31.0]

- Allow more flexible path mappings in url format.

## [1.30.0]

- Add skipFiles launch setting to skip over specified file patterns.

## [1.29.1]

- Fix for env configuration check that sometimes causes an error.

## [1.29.0]

- Xdebug Cloud support.

## [1.28.0]

- Support for envFile.
- Migrated from tslint to eslint.

## [1.27.0]

- Variable paging with VSCode indexedVariables.
- Enable return value stepping with breakpoint_include_return_value.

## [1.26.1]

- Fixed typo in error message for unexpected env. Extended error message with more detail.

## [1.26.0]

- Support for Unix Domain sockets #777
- Improve ExitedEvent notification #763
- Improve Debug Console (Eval) handling of nested vars #764
- Fixed missing TerminalHelper script #762

## [1.25.0]

- Implement delayed stack loading with startFrame and levels argument to StackTrace Request

## [1.24.3]

- Fix for broken property traversal #755

## [1.24.2]

- Additional fix for extended root property in eval #751

## [1.24.1]

- Fix for extended root property #751

## [1.24.0]

- F10/F11 start debugging with stop on entry.

## [1.23.0]

- When `env` is specified in launch configuration it will be merged the process environment.
- Set variable support.
- Improved hover support.
- Update publisher id.

## [1.22.0]

### Added

- DBGp Proxy support.
- `php.debug.ideKey` setting to set the Proxy IDE key globally.

### Changed

- Renamed `php.executablePath` setting to `php.debug.executablePath` and do not fallback to `php.validate.executablePath`.
- Untrusted workspace settings.
- Default protocol encoding changed to utf-8.

## [1.21.1]

### Fixed

- Auto configure runtimeExecutable when only runtimeArgs are used (built-in web server).
- Improve handling of broken clients on failed initPacket.

## [1.21.0]

### Added

- Support for maxConnections limiting how many parallel connections the debug adapter allows.

## [1.20.0]

### Added

- Support no-folder debugging in (purple) VS Code.

## [1.19.0]

### Added

- Support for PHP 8.1 facets
- Support for Xdebug 3.1 xdebug_notify()

## [1.18.0]

- Added hit count breakpoint condition.

## [1.17.0]

### Added

- Added logpoint support.

## [1.16.3]

### Fixed

- Fixed semver dependency error.

## [1.16.2]

### Fixed

- Fixed breakpoint and launch initialization order.
- Optimize feature negotiation for known Xdebug version.

## [1.16.1]

### Fixed

- Do not request all breakpoints on every new Xdebug connection. Use internal BreakpointManager state.
- Show breakpoints as verified when there are no connections.

## [1.16.0]

### Added

- Option to start PHP built-in web server without router script.
- Extended logging with DBGp packets.
- Extended properties support. Always enable extended properties so fields are decoded in UTF-8.

### Changed

- Switched to Xdebug 3 default port 9003.
- Changed default exception breakpoint settings to all off.

### Fixed

- Internal Source Reference for virtual source files fixed - when stepping into eval()

## [1.15.1]

### Changed

- Defined under packages.json this extension should be preferred for PHP debugging.

## [1.15.0]

### Added

- Support for terminateDebuggee option letting the user choose to keep the debuggee running. Press Alt when hovering over stop action.
- Handle breakpoints in a async manner.

### Changed

- Do not display error dialog on failed eval<|MERGE_RESOLUTION|>--- conflicted
+++ resolved
@@ -4,8 +4,6 @@
 
 The format is based on [Keep a Changelog](http://keepachangelog.com/) and this project adheres to [Semantic Versioning](http://semver.org/).
 
-<<<<<<< HEAD
-=======
 ## [1.34.0]
 
 - Partial support for virtual workspaces
@@ -14,7 +12,6 @@
 
 - Fix editor title run/debug button.
 
->>>>>>> 5c37f120
 ## [1.33.0]
 
 - Add skipEntryPaths to immediately detach a debug session depending on entry path.
