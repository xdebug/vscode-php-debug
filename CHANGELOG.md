# Change Log

All notable changes to this project will be documented in this file.

The format is based on [Keep a Changelog](http://keepachangelog.com/) and this project adheres to [Semantic Versioning](http://semver.org/).

## [1.35.0]

<<<<<<< HEAD
- Support for console option with internalConsole, integratedTerminal and externalTerminal options.
=======
- Support for DBGp stream command
- Avoid conflict with full screen F11 shortcut
- Improve existing unix socket handling
- Improve close socket handling
>>>>>>> 7aca123a

## [1.34.0]

- Partial support for virtual workspaces

## [1.33.1]

- Fix editor title run/debug button.

## [1.33.0]

- Add skipEntryPaths to immediately detach a debug session depending on entry path.
- Remove EvaluatableExpression Provider.

## [1.32.1]

- Fix logging of cloud connection.
- Fix ignore exceptions patterns and namespaces.

## [1.32.0]

- New launch setting ignoreExceptions.

## [1.31.1]

- Fix relative paths and path mappings support.

## [1.31.0]

- Allow more flexible path mappings in url format.

## [1.30.0]

- Add skipFiles launch setting to skip over specified file patterns.

## [1.29.1]

- Fix for env configuration check that sometimes causes an error.

## [1.29.0]

- Xdebug Cloud support.

## [1.28.0]

- Support for envFile.
- Migrated from tslint to eslint.

## [1.27.0]

- Variable paging with VSCode indexedVariables.
- Enable return value stepping with breakpoint_include_return_value.

## [1.26.1]

- Fixed typo in error message for unexpected env. Extended error message with more detail.

## [1.26.0]

- Support for Unix Domain sockets #777
- Improve ExitedEvent notification #763
- Improve Debug Console (Eval) handling of nested vars #764
- Fixed missing TerminalHelper script #762

## [1.25.0]

- Implement delayed stack loading with startFrame and levels argument to StackTrace Request

## [1.24.3]

- Fix for broken property traversal #755

## [1.24.2]

- Additional fix for extended root property in eval #751

## [1.24.1]

- Fix for extended root property #751

## [1.24.0]

- F10/F11 start debugging with stop on entry.

## [1.23.0]

- When `env` is specified in launch configuration it will be merged the process environment.
- Set variable support.
- Improved hover support.
- Update publisher id.

## [1.22.0]

### Added

- DBGp Proxy support.
- `php.debug.ideKey` setting to set the Proxy IDE key globally.

### Changed

- Renamed `php.executablePath` setting to `php.debug.executablePath` and do not fallback to `php.validate.executablePath`.
- Untrusted workspace settings.
- Default protocol encoding changed to utf-8.

## [1.21.1]

### Fixed

- Auto configure runtimeExecutable when only runtimeArgs are used (built-in web server).
- Improve handling of broken clients on failed initPacket.

## [1.21.0]

### Added

- Support for maxConnections limiting how many parallel connections the debug adapter allows.

## [1.20.0]

### Added

- Support no-folder debugging in (purple) VS Code.

## [1.19.0]

### Added

- Support for PHP 8.1 facets
- Support for Xdebug 3.1 xdebug_notify()

## [1.18.0]

- Added hit count breakpoint condition.

## [1.17.0]

### Added

- Added logpoint support.

## [1.16.3]

### Fixed

- Fixed semver dependency error.

## [1.16.2]

### Fixed

- Fixed breakpoint and launch initialization order.
- Optimize feature negotiation for known Xdebug version.

## [1.16.1]

### Fixed

- Do not request all breakpoints on every new Xdebug connection. Use internal BreakpointManager state.
- Show breakpoints as verified when there are no connections.

## [1.16.0]

### Added

- Option to start PHP built-in web server without router script.
- Extended logging with DBGp packets.
- Extended properties support. Always enable extended properties so fields are decoded in UTF-8.

### Changed

- Switched to Xdebug 3 default port 9003.
- Changed default exception breakpoint settings to all off.

### Fixed

- Internal Source Reference for virtual source files fixed - when stepping into eval()

## [1.15.1]

### Changed

- Defined under packages.json this extension should be preferred for PHP debugging.

## [1.15.0]

### Added

- Support for terminateDebuggee option letting the user choose to keep the debuggee running. Press Alt when hovering over stop action.
- Handle breakpoints in a async manner.

### Changed

- Do not display error dialog on failed eval<|MERGE_RESOLUTION|>--- conflicted
+++ resolved
@@ -4,16 +4,16 @@
 
 The format is based on [Keep a Changelog](http://keepachangelog.com/) and this project adheres to [Semantic Versioning](http://semver.org/).
 
+## [1.36.0]
+
+- Support for console option with internalConsole, integratedTerminal and externalTerminal options.
+
 ## [1.35.0]
 
-<<<<<<< HEAD
-- Support for console option with internalConsole, integratedTerminal and externalTerminal options.
-=======
 - Support for DBGp stream command
 - Avoid conflict with full screen F11 shortcut
 - Improve existing unix socket handling
 - Improve close socket handling
->>>>>>> 7aca123a
 
 ## [1.34.0]
 
