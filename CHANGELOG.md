--- conflicted
+++ resolved
@@ -4,14 +4,10 @@
 
 The format is based on [Keep a Changelog](http://keepachangelog.com/) and this project adheres to [Semantic Versioning](http://semver.org/).
 
-<<<<<<< HEAD
-## [1.36.0]
-
+## [1.37.0]
+
+- Expection info and support for virtual exception property (Xdebug 3.5.0)
 - Support for console option with internalConsole, integratedTerminal and externalTerminal options.
-=======
-## [1.37.0]
-
-- Expection info and support for virtual exception property (Xdebug 3.5.0)
 
 ## [1.36.2]
 
@@ -26,7 +22,6 @@
 - Implement copy to clipboard in var_export format
 - Improve watch eval to cache result or use property
 - Update docs
->>>>>>> e2231bcf
 
 ## [1.35.0]
 
