{
  // Use IntelliSense to learn about possible attributes.
  // Hover to view descriptions of existing attributes.
  // For more information, visit: https://go.microsoft.com/fwlink/?linkid=830387
  "version": "0.2.0",
  "configurations": [
    {
      //"debugServer": 4711, // Uncomment for debugging the adapter
      "name": "Listen for Xdebug",
      "type": "php",
      "request": "launch",
      "port": 9003,
      "log": true
    },
    {
      //"debugServer": 4711, // Uncomment for debugging the adapter
      "name": "Launch currently open script",
      "type": "php",
      "request": "launch",
      "program": "${file}",
      "cwd": "${fileDirname}",
      "port": 0,
      "runtimeArgs": ["-dxdebug.start_with_request=yes"],
      "env": {
        "XDEBUG_MODE": "debug,develop",
        "XDEBUG_CONFIG": "client_port=${port}"
<<<<<<< HEAD
      },
      "ignoreExceptions": ["IgnoreException"]
    },
    {
      //"debugServer": 4711, // Uncomment for debugging the adapter
      "name": "Launch Built-in web server",
      "type": "php",
      "request": "launch",
      "runtimeArgs": [
        "-dxdebug.mode=debug",
        "-dxdebug.start_with_request=yes",
        "-dxdebug.client_port=${port}",
        "-S",
        "localhost:0"
      ],
      "program": "",
      "cwd": "${workspaceRoot}",
      "port": 0,
      "serverReadyAction": {
        "pattern": "Development Server \\(http://localhost:([0-9]+)\\) started",
        "uriFormat": "http://localhost:%s",
        "action": "openExternally"
=======
>>>>>>> a1c679fd
      }
    }
  ]
}<|MERGE_RESOLUTION|>--- conflicted
+++ resolved
@@ -18,38 +18,8 @@
       "type": "php",
       "request": "launch",
       "program": "${file}",
-      "cwd": "${fileDirname}",
-      "port": 0,
-      "runtimeArgs": ["-dxdebug.start_with_request=yes"],
-      "env": {
-        "XDEBUG_MODE": "debug,develop",
-        "XDEBUG_CONFIG": "client_port=${port}"
-<<<<<<< HEAD
-      },
-      "ignoreExceptions": ["IgnoreException"]
-    },
-    {
-      //"debugServer": 4711, // Uncomment for debugging the adapter
-      "name": "Launch Built-in web server",
-      "type": "php",
-      "request": "launch",
-      "runtimeArgs": [
-        "-dxdebug.mode=debug",
-        "-dxdebug.start_with_request=yes",
-        "-dxdebug.client_port=${port}",
-        "-S",
-        "localhost:0"
-      ],
-      "program": "",
       "cwd": "${workspaceRoot}",
-      "port": 0,
-      "serverReadyAction": {
-        "pattern": "Development Server \\(http://localhost:([0-9]+)\\) started",
-        "uriFormat": "http://localhost:%s",
-        "action": "openExternally"
-=======
->>>>>>> a1c679fd
-      }
+      "externalConsole": false
     }
   ]
 }