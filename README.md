# PHP Debug Adapter for Visual Studio Code

[![vs marketplace](https://img.shields.io/vscode-marketplace/v/felixfbecker.php-debug.svg?label=vs%20marketplace)](https://marketplace.visualstudio.com/items?itemName=felixfbecker.php-debug) [![downloads](https://img.shields.io/vscode-marketplace/d/felixfbecker.php-debug.svg)](https://marketplace.visualstudio.com/items?itemName=felixfbecker.php-debug) [![rating](https://img.shields.io/vscode-marketplace/r/felixfbecker.php-debug.svg)](https://marketplace.visualstudio.com/items?itemName=felixfbecker.php-debug) [![build status](https://img.shields.io/github/workflow/status/xdebug/vscode-php-debug/build/main?logo=github)](https://github.com/xdebug/vscode-php-debug/actions?query=branch%3Amain) [![codecov](https://codecov.io/gh/xdebug/vscode-php-debug/branch/main/graph/badge.svg)](https://codecov.io/gh/xdebug/vscode-php-debug) [![code style: prettier](https://img.shields.io/badge/code_style-prettier-ff69b4.svg)](https://github.com/prettier/prettier) [![semantic-release](https://img.shields.io/badge/%20%20%F0%9F%93%A6%F0%9F%9A%80-semantic--release-e10079.svg)](https://github.com/semantic-release/semantic-release)

![Demo GIF](images/demo.gif)

## Installation

Install the extension: Press `F1`, type `ext install php-debug`.

This extension is a debug adapter between VS Code and [Xdebug](https://xdebug.org/) by Derick Rethans. Xdebug is a PHP extension (a `.so` file on Linux and a `.dll` on Windows) that needs to be installed on your server.

<<<<<<< HEAD
 1. [Install XDebug](https://xdebug.org/docs/install)
  ***I highly recommend you make a simple `test.php` file, put a `phpinfo();` statement in there, then copy the output and paste it into the [XDebug installation wizard](https://xdebug.org/wizard.php). It will analyze it and give you tailored installation instructions for your environment.*** In short:
    - On Windows: [Download](https://xdebug.org/download.php) the appropriate precompiled DLL for your PHP version, architecture (64/32 Bit), thread safety (TS/NTS) and Visual Studio compiler version and place it in your PHP extension folder.
    - On Linux: Either download the source code as a tarball or [clone it with git](https://xdebug.org/docs/install#source), then [compile it](https://xdebug.org/docs/install#compile).
 2. [Configure PHP to use XDebug](https://xdebug.org/docs/install#configure-php) by adding `zend_extension=path/to/xdebug` to your php.ini. The path of your php.ini is shown in your `phpinfo()` output under "Loaded Configuration File".
 3. Enable remote debugging in your php.ini:
=======
1. [Install Xdebug](https://xdebug.org/docs/install)
   **_I highly recommend you make a simple `test.php` file, put a `phpinfo();` statement in there, then copy the output and paste it into the [Xdebug installation wizard](https://xdebug.org/wizard.php). It will analyze it and give you tailored installation instructions for your environment._** In short:
>>>>>>> 828edd2c

   - On Windows: [Download](https://xdebug.org/download.php) the appropiate precompiled DLL for your PHP version, architecture (64/32 Bit), thread safety (TS/NTS) and Visual Studio compiler version and place it in your PHP extension folder.
   - On Linux: Either download the source code as a tarball or [clone it with git](https://xdebug.org/docs/install#source), then [compile it](https://xdebug.org/docs/install#compile).

2. [Configure PHP to use Xdebug](https://xdebug.org/docs/install#configure-php) by adding `zend_extension=path/to/xdebug` to your php.ini. The path of your php.ini is shown in your `phpinfo()` output under "Loaded Configuration File".

3. Enable remote debugging in your `php.ini`:

   For Xdebug v3.x.x:

   ```ini
   xdebug.mode = debug
   xdebug.start_with_request = yes
   xdebug.client_port = 9000
   ```

   For Xdebug v2.x.x:

   ```ini
   xdebug.remote_enable = 1
   xdebug.remote_autostart = 1
   ```

   There are other ways to tell Xdebug to connect to a remote debugger, like cookies, query parameters or browser extensions. I recommend `remote_autostart` (Xdebug v2)/`start_with_request` (Xdebug v3) because it "just works". There are also a variety of other options, like the port, please see the [Xdebug documentation on remote debugging](https://xdebug.org/docs/remote#starting) for more information. Please note that the default Xdebug port changed between Xdebug v2 to v3 from 9000 to 9003. The extension still defaults to 9000, so make sure your configuration in `launch.json` and `php.ini` match.

4. If you are doing web development, don't forget to restart your webserver to reload the settings.

5. Verify your installation by checking your `phpinfo()` output for an Xdebug section.

### VS Code Configuration

In your project, go to the debugger and hit the little gear icon and choose _PHP_. A new launch configuration will be created for you with two configurations:

- **Listen for Xdebug**
  This setting will simply start listening on the specified port (by default 9000) for XDebug. If you configured XDebug like recommended above, everytime you make a request with a browser to your webserver or launch a CLI script Xdebug will connect and you can stop on breakpoints, exceptions etc.
- **Launch currently open script**
  This setting is an example of CLI debugging. It will launch the currently opened script as a CLI, show all stdout/stderr output in the debug console and end the debug session once the script exits.

#### Supported launch.json settings:
<<<<<<< HEAD
 - `request`: Always `"launch"`
 - `port`: The port on which to listen for XDebug (default: `9000`)
 - `stopOnEntry`: Whether to break at the beginning of the script (default: `false`)
 - `pathMappings`: A list of server paths mapping to the local source paths on your machine, see "Remote Host Debugging" below
 - `log`: Whether to log all communication between VS Code and the adapter to the debug console. See _Troubleshooting_ further down.
 - `ignore`: An optional array of glob patterns that errors should be ignored from (for example `**/vendor/**/*.php`)
 - `xdebugSettings`: Allows you to override XDebug's remote debugging settings to fine tuning XDebug to your needs. For example, you can play with `max_children` and `max_depth` to change the max number of array and object children that are retrieved and the max depth in structures like arrays and objects. This can speed up the debugger on slow machines.
   For a full list of feature names that can be set please refer to the [XDebug documentation](https://xdebug.org/docs-dbgp.php#feature-names).
    - `max_children`: max number of array or object children to initially retrieve
    - `max_data`: max amount of variable data to initially retrieve.
    - `max_depth`: maximum depth that the debugger engine may return when sending arrays, hashs or object structures to the IDE.
    - `show_hidden`: This feature can get set by the IDE if it wants to have more detailed internal information on properties (eg. private members of classes, etc.) Zero means that hidden members are not shown to the IDE.
=======

- `request`: Always `"launch"`
- `hostname`: The address to bind to when listening for XDebug (default: all IPv6 connections if available, else all IPv4 connections)
- `port`: The port on which to listen for Xdebug (default: `9000`)
- `stopOnEntry`: Wether to break at the beginning of the script (default: `false`)
- `pathMappings`: A list of server paths mapping to the local source paths on your machine, see "Remote Host Debugging" below
- `log`: Wether to log all communication between VS Code and the adapter to the debug console. See _Troubleshooting_ further down.
- `ignore`: An optional array of glob patterns that errors should be ignored from (for example `**/vendor/**/*.php`)
- `xdebugSettings`: Allows you to override XDebug's remote debugging settings to fine tuning XDebug to your needs. For example, you can play with `max_children` and `max_depth` to change the max number of array and object children that are retrieved and the max depth in structures like arrays and objects. This can speed up the debugger on slow machines.
  For a full list of feature names that can be set please refer to the [Xdebug documentation](https://xdebug.org/docs-dbgp.php#feature-names).
  - `max_children`: max number of array or object children to initially retrieve
  - `max_data`: max amount of variable data to initially retrieve.
  - `max_depth`: maximum depth that the debugger engine may return when sending arrays, hashs or object structures to the IDE.
  - `show_hidden`: This feature can get set by the IDE if it wants to have more detailed internal information on properties (eg. private members of classes, etc.) Zero means that hidden members are not shown to the IDE.
>>>>>>> 828edd2c

Options specific to CLI debugging:

- `program`: Path to the script that should be launched
- `args`: Arguments passed to the script
- `cwd`: The current working directory to use when launching the script
- `runtimeExecutable`: Path to the PHP binary used for launching the script. By default the one on the PATH.
- `runtimeArgs`: Additional arguments to pass to the PHP binary
- `externalConsole`: Launches the script in an external console window instead of the debug console (default: `false`)
- `env`: Environment variables to pass to the script

## Features

- Line breakpoints
- Conditional breakpoints
- Function breakpoints
- Step over, step in, step out
- Break on entry
- Breaking on uncaught exceptions and errors / warnings / notices
- Multiple, parallel requests
- Stack traces, scope variables, superglobals, user defined constants
- Arrays & objects (including classname, private and static properties)
- Debug console
- Watches
- Run as CLI
- Run without debugging

## Remote Host Debugging

To debug a running application on a remote host, you need to tell Xdebug to connect to a different IP than `localhost`. This can either be done by setting [`xdebug.remote_host`](https://xdebug.org/docs/remote#remote_host) to your IP or by setting [`xdebug.remote_connect_back = 1`](https://xdebug.org/docs/remote#remote_connect_back) to make Xdebug always connect back to the machine who did the web request. The latter is the only setting that supports multiple users debugging the same server and "just works" for web projects. Again, please see the [Xdebug documentation](https://xdebug.org/docs/remote#communcation) on the subject for more information.

To make VS Code map the files on the server to the right files on your local machine, you have to set the `pathMappings` settings in your launch.json. Example:

```json
// server -> local
"pathMappings": {
  "/var/www/html": "${workspaceFolder}/www",
  "/app": "${workspaceFolder}/app"
}
```

Please also note that setting any of the CLI debugging options will not work with remote host debugging, because the script is always launched locally. If you want to debug a CLI script on a remote host, you need to launch it manually from the command line.

## Troubleshooting

- Ask a question on [StackOverflow](https://stackoverflow.com/)
- If you think you found a bug, [open an issue](https://github.com/xdebug/vscode-php-debug/issues)
- Make sure you have the latest version of this extension and Xdebug installed
- Try out a simple PHP file to recreate the issue, for example from the [testproject](https://github.com/xdebug/vscode-php-debug/tree/main/testproject)
- In your php.ini, set [`xdebug.remote_log = /path/to/logfile`](https://xdebug.org/docs/remote#remote_log)
  (make sure your webserver has write permissions to the file)
- Set `"log": true` in your launch.json

## Contributing

To hack on this adapter, clone the repository and open it in VS Code. You need NodeJS with NPM installed. Install dependencies by running `npm install`.

You can debug the extension (run it in "server mode") by selecting the "Debug adapter" launch configuration and hitting `F5`. Then, open a terminal inside the project, and open the included testproject with VS Code while specifying the current directory as `extensionDevelopmentPath`:

```sh
code testproject --extensionDevelopmentPath=.
```

VS Code will open an "Extension Development Host" with the debug adapter running. Open `.vscode/launch.json` and uncomment the `debugServer` configuration line. Hit `F5` to start a debugging session. Now you can debug the testproject like specified above and set breakpoints inside your first VS Code instance to step through the adapter code.

The extension is written in TypeScript. You can compile it through `npm run build`. `npm run watch` enables incremental compilation.

Tests are written with Mocha and can be run with `npm test`. The tests are run in CI on Linux, macOS and Windows against multiple PHP and XDebug versions.<|MERGE_RESOLUTION|>--- conflicted
+++ resolved
@@ -10,19 +10,10 @@
 
 This extension is a debug adapter between VS Code and [Xdebug](https://xdebug.org/) by Derick Rethans. Xdebug is a PHP extension (a `.so` file on Linux and a `.dll` on Windows) that needs to be installed on your server.
 
-<<<<<<< HEAD
- 1. [Install XDebug](https://xdebug.org/docs/install)
-  ***I highly recommend you make a simple `test.php` file, put a `phpinfo();` statement in there, then copy the output and paste it into the [XDebug installation wizard](https://xdebug.org/wizard.php). It will analyze it and give you tailored installation instructions for your environment.*** In short:
-    - On Windows: [Download](https://xdebug.org/download.php) the appropriate precompiled DLL for your PHP version, architecture (64/32 Bit), thread safety (TS/NTS) and Visual Studio compiler version and place it in your PHP extension folder.
-    - On Linux: Either download the source code as a tarball or [clone it with git](https://xdebug.org/docs/install#source), then [compile it](https://xdebug.org/docs/install#compile).
- 2. [Configure PHP to use XDebug](https://xdebug.org/docs/install#configure-php) by adding `zend_extension=path/to/xdebug` to your php.ini. The path of your php.ini is shown in your `phpinfo()` output under "Loaded Configuration File".
- 3. Enable remote debugging in your php.ini:
-=======
 1. [Install Xdebug](https://xdebug.org/docs/install)
    **_I highly recommend you make a simple `test.php` file, put a `phpinfo();` statement in there, then copy the output and paste it into the [Xdebug installation wizard](https://xdebug.org/wizard.php). It will analyze it and give you tailored installation instructions for your environment._** In short:
->>>>>>> 828edd2c
 
-   - On Windows: [Download](https://xdebug.org/download.php) the appropiate precompiled DLL for your PHP version, architecture (64/32 Bit), thread safety (TS/NTS) and Visual Studio compiler version and place it in your PHP extension folder.
+   - On Windows: [Download](https://xdebug.org/download.php) the appropriate precompiled DLL for your PHP version, architecture (64/32 Bit), thread safety (TS/NTS) and Visual Studio compiler version and place it in your PHP extension folder.
    - On Linux: Either download the source code as a tarball or [clone it with git](https://xdebug.org/docs/install#source), then [compile it](https://xdebug.org/docs/install#compile).
 
 2. [Configure PHP to use Xdebug](https://xdebug.org/docs/install#configure-php) by adding `zend_extension=path/to/xdebug` to your php.ini. The path of your php.ini is shown in your `phpinfo()` output under "Loaded Configuration File".
@@ -60,27 +51,13 @@
   This setting is an example of CLI debugging. It will launch the currently opened script as a CLI, show all stdout/stderr output in the debug console and end the debug session once the script exits.
 
 #### Supported launch.json settings:
-<<<<<<< HEAD
- - `request`: Always `"launch"`
- - `port`: The port on which to listen for XDebug (default: `9000`)
- - `stopOnEntry`: Whether to break at the beginning of the script (default: `false`)
- - `pathMappings`: A list of server paths mapping to the local source paths on your machine, see "Remote Host Debugging" below
- - `log`: Whether to log all communication between VS Code and the adapter to the debug console. See _Troubleshooting_ further down.
- - `ignore`: An optional array of glob patterns that errors should be ignored from (for example `**/vendor/**/*.php`)
- - `xdebugSettings`: Allows you to override XDebug's remote debugging settings to fine tuning XDebug to your needs. For example, you can play with `max_children` and `max_depth` to change the max number of array and object children that are retrieved and the max depth in structures like arrays and objects. This can speed up the debugger on slow machines.
-   For a full list of feature names that can be set please refer to the [XDebug documentation](https://xdebug.org/docs-dbgp.php#feature-names).
-    - `max_children`: max number of array or object children to initially retrieve
-    - `max_data`: max amount of variable data to initially retrieve.
-    - `max_depth`: maximum depth that the debugger engine may return when sending arrays, hashs or object structures to the IDE.
-    - `show_hidden`: This feature can get set by the IDE if it wants to have more detailed internal information on properties (eg. private members of classes, etc.) Zero means that hidden members are not shown to the IDE.
-=======
 
 - `request`: Always `"launch"`
 - `hostname`: The address to bind to when listening for XDebug (default: all IPv6 connections if available, else all IPv4 connections)
 - `port`: The port on which to listen for Xdebug (default: `9000`)
-- `stopOnEntry`: Wether to break at the beginning of the script (default: `false`)
+- `stopOnEntry`: Whether to break at the beginning of the script (default: `false`)
 - `pathMappings`: A list of server paths mapping to the local source paths on your machine, see "Remote Host Debugging" below
-- `log`: Wether to log all communication between VS Code and the adapter to the debug console. See _Troubleshooting_ further down.
+- `log`: Whether to log all communication between VS Code and the adapter to the debug console. See _Troubleshooting_ further down.
 - `ignore`: An optional array of glob patterns that errors should be ignored from (for example `**/vendor/**/*.php`)
 - `xdebugSettings`: Allows you to override XDebug's remote debugging settings to fine tuning XDebug to your needs. For example, you can play with `max_children` and `max_depth` to change the max number of array and object children that are retrieved and the max depth in structures like arrays and objects. This can speed up the debugger on slow machines.
   For a full list of feature names that can be set please refer to the [Xdebug documentation](https://xdebug.org/docs-dbgp.php#feature-names).
@@ -88,7 +65,6 @@
   - `max_data`: max amount of variable data to initially retrieve.
   - `max_depth`: maximum depth that the debugger engine may return when sending arrays, hashs or object structures to the IDE.
   - `show_hidden`: This feature can get set by the IDE if it wants to have more detailed internal information on properties (eg. private members of classes, etc.) Zero means that hidden members are not shown to the IDE.
->>>>>>> 828edd2c
 
 Options specific to CLI debugging:
 
